/**
 * @file lv_draw.c
 *
 */

/*********************
 *      INCLUDES
 *********************/

#include <stdio.h>
#include <stdbool.h>
#include "lv_draw.h"
#include "lv_draw_rbasic.h"
#include "lv_draw_vbasic.h"
#include "../lv_misc/lv_fs.h"
#include "../lv_misc/lv_math.h"
#include "../lv_misc/lv_ufs.h"
#include "../lv_objx/lv_img.h"

/*********************
 *      DEFINES
 *********************/

/**********************
 *      TYPEDEFS
 **********************/

/**********************
 *  STATIC PROTOTYPES
 **********************/

/**********************
 *  STATIC VARIABLES
 **********************/

#if LV_VDB_SIZE != 0
void (*px_fp)(lv_coord_t x, lv_coord_t y, const lv_area_t * mask, lv_color_t color, lv_opa_t opa) = lv_vpx;
void (*fill_fp)(const lv_area_t * coords, const lv_area_t * mask, lv_color_t color, lv_opa_t opa) =  lv_vfill;
void (*letter_fp)(const lv_point_t * pos_p, const lv_area_t * mask, const lv_font_t * font_p, uint32_t letter, lv_color_t color, lv_opa_t opa) = lv_vletter;
#  if USE_LV_IMG
void (*map_fp)(const lv_area_t * cords_p, const lv_area_t * mask_p,
               const uint8_t * map_p, lv_opa_t opa, bool chroma_key, bool alpha_byte,
               lv_color_t recolor, lv_opa_t recolor_opa) = lv_vmap;
#  endif /*USE_LV_IMG*/
#elif USE_LV_REAL_DRAW != 0
/* px_fp used only by shadow drawing and anti aliasing
 * static void (*px_fp)(lv_coord_t x, lv_coord_t y, const lv_area_t * mask, lv_color_t color, lv_opa_t opa) = lv_rpx;
 */
static void (*fill_fp)(const lv_area_t * coords, const lv_area_t * mask, lv_color_t color, lv_opa_t opa) =  lv_rfill;
static void (*letter_fp)(const lv_point_t * pos_p, const lv_area_t * mask, const lv_font_t * font_p, uint32_t letter, lv_color_t color, lv_opa_t opa) = lv_rletter;
#  if USE_LV_IMG
static void (*map_fp)(const lv_area_t * cords_p, const lv_area_t * mask_p,
                      const uint8_t * map_p, lv_opa_t opa, bool chroma_key, bool alpha_byte,
                      lv_color_t recolor, lv_opa_t recolor_opa) = lv_rmap;
#  endif /*USE_LV_IMG*/
#else
/*Invalid settings. Compiler error will be thrown*/
static void (*px_fp)(lv_coord_t x, lv_coord_t y, const lv_area_t * mask, lv_color_t color, lv_opa_t opa) = NULL;
static void (*fill_fp)(const lv_area_t * coords, const lv_area_t * mask, lv_color_t color, lv_opa_t opa) =  NULL;
static void (*letter_fp)(const lv_point_t * pos_p, const lv_area_t * mask, const lv_font_t * font_p, uint32_t letter, lv_color_t color, lv_opa_t opa) = NULL;
static void (*map_fp)(const lv_area_t * cords_p, const lv_area_t * mask_p,
                      const uint8_t * map_p, lv_opa_t opa, bool chroma_key, bool alpha_byte,
                      lv_color_t recolor, lv_opa_t recolor_opa) = NULL;
#endif


/**********************
 *      MACROS
 **********************/

/**********************
 *   GLOBAL FUNCTIONS
 **********************/

<<<<<<< HEAD
=======
/**
 * Draw a rectangle
 * @param coords the coordinates of the rectangle
 * @param mask the rectangle will be drawn only in this mask
 * @param style pointer to a style
 */
void lv_draw_rect(const lv_area_t * coords, const lv_area_t * mask, const lv_style_t * style)
{
    if(lv_area_get_height(coords) < 1 || lv_area_get_width(coords) < 1) return;

#if USE_LV_SHADOW && LV_VDB_SIZE
    if(style->body.shadow.width != 0) {
        lv_draw_shadow(coords, mask, style);
    }
#endif
    if(style->body.empty == 0) {
        lv_draw_rect_main_mid(coords, mask, style);

        if(style->body.radius != 0) {
            lv_draw_rect_main_corner(coords, mask, style);
        }
    }

    if(style->body.border.width != 0 && style->body.border.part != LV_BORDER_NONE) {
        lv_draw_rect_border_straight(coords, mask, style);

        if(style->body.radius != 0) {
            lv_draw_rect_border_corner(coords, mask, style);
        }
    }
}

#if USE_LV_TRIANGLE != 0
/**
 *
 * @param points pointer to an array with 3 points
 * @param mask the triangle will be drawn only in this mask
 * @param color color of the triangle
 */
void lv_draw_triangle(const lv_point_t * points, const lv_area_t * mask, lv_color_t color)
{
    lv_point_t tri[3];

    memcpy(tri, points, sizeof(tri));

    /*Sort the vertices according to their y coordinate (0: y max, 1: y mid, 2:y min)*/
    if(tri[1].y < tri[0].y) point_swap(&tri[1], &tri[0]);
    if(tri[2].y < tri[1].y) point_swap(&tri[2], &tri[1]);
    if(tri[1].y < tri[0].y) point_swap(&tri[1], &tri[0]);

    /*Return is the triangle is degenerated*/
    if(tri[0].x == tri[1].x && tri[0].y == tri[1].y) return;
    if(tri[1].x == tri[2].x && tri[1].y == tri[2].y) return;
    if(tri[0].x == tri[2].x && tri[0].y == tri[2].y) return;

    if(tri[0].x == tri[1].x && tri[1].x == tri[2].x) return;
    if(tri[0].y == tri[1].y && tri[1].y == tri[2].y) return;

    /*Draw the triangle*/
    lv_point_t edge1;
    lv_coord_t dx1 = LV_MATH_ABS(tri[0].x - tri[1].x);
    lv_coord_t sx1 = tri[0].x < tri[1].x ? 1 : -1;
    lv_coord_t dy1 = LV_MATH_ABS(tri[0].y - tri[1].y);
    lv_coord_t sy1 = tri[0].y < tri[1].y ? 1 : -1;
    lv_coord_t err1 = (dx1 > dy1 ? dx1 : -dy1) / 2;
    lv_coord_t err_tmp1;

    lv_point_t edge2;
    lv_coord_t dx2 = LV_MATH_ABS(tri[0].x - tri[2].x);
    lv_coord_t sx2 = tri[0].x < tri[2].x ? 1 : -1;
    lv_coord_t dy2 = LV_MATH_ABS(tri[0].y - tri[2].y);
    lv_coord_t sy2 = tri[0].y < tri[2].y ? 1 : -1;
    lv_coord_t err2 = (dx1 > dy2 ? dx2 : -dy2) / 2;
    lv_coord_t err_tmp2;

    lv_coord_t y1_tmp;
    lv_coord_t y2_tmp;

    edge1.x = tri[0].x;
    edge1.y = tri[0].y;
    edge2.x = tri[0].x;
    edge2.y = tri[0].y;
    lv_area_t act_area;
    lv_area_t draw_area;

    while(1) {
        act_area.x1 = edge1.x;
        act_area.x2 = edge2.x ;
        act_area.y1 = edge1.y;
        act_area.y2 = edge2.y ;


        draw_area.x1 = LV_MATH_MIN(act_area.x1, act_area.x2);
        draw_area.x2 = LV_MATH_MAX(act_area.x1, act_area.x2);
        draw_area.y1 = LV_MATH_MIN(act_area.y1, act_area.y2);
        draw_area.y2 = LV_MATH_MAX(act_area.y1, act_area.y2);
        draw_area.x2--; /*Do not draw most right pixel because it will be drawn by the adjacent triangle*/
        fill_fp(&draw_area, mask, color, LV_OPA_50);

        /*Calc. the next point of edge1*/
        y1_tmp = edge1.y;
        do {
            if(edge1.x == tri[1].x && edge1.y == tri[1].y) {

                dx1 = LV_MATH_ABS(tri[1].x - tri[2].x);
                sx1 = tri[1].x < tri[2].x ? 1 : -1;
                dy1 = LV_MATH_ABS(tri[1].y - tri[2].y);
                sy1 = tri[1].y < tri[2].y ? 1 : -1;
                err1 = (dx1 > dy1 ? dx1 : -dy1) / 2;
            } else if(edge1.x == tri[2].x && edge1.y == tri[2].y) return;
            err_tmp1 = err1;
            if(err_tmp1 > -dx1) {
                err1 -= dy1;
                edge1.x += sx1;
            }
            if(err_tmp1 < dy1) {
                err1 += dx1;
                edge1.y += sy1;
            }
        } while(edge1.y == y1_tmp);

        /*Calc. the next point of edge2*/
        y2_tmp = edge2.y;
        do {
            if(edge2.x == tri[2].x && edge2.y == tri[2].y) return;
            err_tmp2 = err2;
            if(err_tmp2 > -dx2) {
                err2 -= dy2;
                edge2.x += sx2;
            }
            if(err_tmp2 < dy2) {
                err2 += dx2;
                edge2.y += sy2;
            }
        } while(edge2.y == y2_tmp);
    }
}
#endif

/**
 * Write a text
 * @param coords coordinates of the label
 * @param mask the label will be drawn only in this area
 * @param style pointer to a style
 * @param txt 0 terminated text to write
 * @param flag settings for the text from 'txt_flag_t' enum
 * @param offset text offset in x and y direction (NULL if unused)
 *
 */
void lv_draw_label(const lv_area_t * coords, const lv_area_t * mask, const lv_style_t * style,
                   const char * txt, lv_txt_flag_t flag, lv_point_t * offset)
{

    const lv_font_t * font = style->text.font;
    lv_coord_t w;
    if((flag & LV_TXT_FLAG_EXPAND) == 0) {
        w = lv_area_get_width(coords);
    } else {
        lv_point_t p;
        lv_txt_get_size(&p, txt, style->text.font, style->text.letter_space, style->text.line_space, LV_COORD_MAX, flag);
        w = p.x;
    }

    /*Init variables for the first line*/
    lv_coord_t line_widht = 0;
    uint32_t line_start = 0;
    uint32_t line_end = lv_txt_get_next_line(txt, font, style->text.letter_space, w, flag);

    lv_point_t pos;
    pos.x = coords->x1;
    pos.y = coords->y1;

    /*Align the line to middle if enabled*/
    if(flag & LV_TXT_FLAG_CENTER) {
        line_widht = lv_txt_get_width(&txt[line_start], line_end - line_start,
                                       font, style->text.letter_space, flag);
        /*Trim closing spaces.*/
        uint16_t i;
		for(i = line_end - 1; i > 0; i--) {
			if(txt[i] == ' ' || txt[i] == '\n' || txt[i] == '\r') {
				line_widht -= lv_font_get_width(font, txt[i]);
				line_widht -= style->text.letter_space;
			} else {
				break;
			}
		}
        pos.x += (w - line_widht) / 2;
    }

    cmd_state_t cmd_state = CMD_STATE_WAIT;
    uint32_t i;
    uint16_t par_start = 0;
    lv_color_t recolor;
    lv_coord_t letter_w;

    lv_coord_t x_ofs = 0;
    lv_coord_t y_ofs = 0;
    if(offset != NULL) {
        x_ofs = offset->x;
        y_ofs = offset->y;
        pos.y += y_ofs;
    }

    /*Real draw need a background color for higher bpp letter*/
#if LV_VDB_SIZE == 0
    lv_rletter_set_background(style->body.main_color);
#endif

    /*Write out all lines*/
    while(txt[line_start] != '\0') {
        if(offset != NULL) {
            pos.x += x_ofs;
        }
        /*Write all letter of a line*/
        cmd_state = CMD_STATE_WAIT;
        i = line_start;
        uint32_t letter;
        while(i < line_end) {
            letter = lv_txt_utf8_next(txt, &i);
            /*Handle the re-color command*/
            if((flag & LV_TXT_FLAG_RECOLOR) != 0) {
                if(letter == (uint32_t)LV_TXT_COLOR_CMD[0]) {
                    if(cmd_state == CMD_STATE_WAIT) { /*Start char*/
                        par_start = i;// + lv_txt_utf8_size(txt[i]);
                        cmd_state = CMD_STATE_PAR;
                        continue;
                    } else if(cmd_state == CMD_STATE_PAR) { /*Other start char in parameter escaped cmd. char */
                        cmd_state = CMD_STATE_WAIT;
                    } else if(cmd_state == CMD_STATE_IN) { /*Command end */
                        cmd_state = CMD_STATE_WAIT;
                        continue;
                    }
                }

                /*Skip the color parameter and wait the space after it*/
                if(cmd_state == CMD_STATE_PAR) {
                    if(letter == ' ') {
                        /*Get the parameter*/
                        if(i - par_start == LABEL_RECOLOR_PAR_LENGTH + 1) {
                            char buf[LABEL_RECOLOR_PAR_LENGTH + 1];
                            memcpy(buf, &txt[par_start], LABEL_RECOLOR_PAR_LENGTH);
                            buf[LABEL_RECOLOR_PAR_LENGTH] = '\0';
                            int r, g, b;
                            r = (hex_char_to_num(buf[0]) << 4) + hex_char_to_num(buf[1]);
                            g = (hex_char_to_num(buf[2]) << 4) + hex_char_to_num(buf[3]);
                            b = (hex_char_to_num(buf[4]) << 4) + hex_char_to_num(buf[5]);
                            recolor = LV_COLOR_MAKE(r, g, b);
                        } else {
                            recolor.full = style->text.color.full;
                        }
                        cmd_state = CMD_STATE_IN; /*After the parameter the text is in the command*/
                    }
                    continue;
                }
            }

            lv_color_t color = style->text.color;

            if(cmd_state == CMD_STATE_IN) color = recolor;

            letter_fp(&pos, mask, font, letter, color, style->text.opa);
            letter_w = lv_font_get_width(font, letter);

            pos.x += letter_w + style->text.letter_space;
        }
        /*Go to next line*/
        line_start = line_end;
        line_end += lv_txt_get_next_line(&txt[line_start], font, style->text.letter_space, w, flag);

        pos.x = coords->x1;
        /*Align to middle*/
        if(flag & LV_TXT_FLAG_CENTER) {
            line_widht = lv_txt_get_width(&txt[line_start], line_end - line_start,
                                           font, style->text.letter_space, flag);
            /*Trim closing spaces.*/
            uint16_t i;
    		for(i = line_end - 1; i > line_start; i--) {
    			if(txt[i] == ' ' || txt[i] == '\n' || txt[i] == '\r') {
    				line_widht -= lv_font_get_width(font, txt[i]);
    				line_widht -= style->text.letter_space;
    			} else {
    				break;
    			}
    		}
            pos.x += (w - line_widht) / 2;
        }
        /*Go the next line position*/
        pos.y += lv_font_get_height(font);
        pos.y += style->text.line_space;
    }
}

#if USE_LV_IMG
/**
 * Draw an image
 * @param coords the coordinates of the image
 * @param mask the image will be drawn only in this area
 * @param map_p pointer to a lv_color_t array which contains the pixels of the image
 * @param opa opacity of the image (0..255)
 */
void lv_draw_img(const lv_area_t * coords, const lv_area_t * mask,
                 const lv_style_t * style, const void * src)
{

    if(src == NULL) {
        lv_draw_rect(coords, mask, &lv_style_plain);
        lv_draw_label(coords, mask, &lv_style_plain, "No\ndata", LV_TXT_FLAG_NONE, NULL);
        return;
    }

    const uint8_t * u8_p = (uint8_t *) src;
    if(u8_p[0] >= 'A' &&  u8_p[0] <= 'Z') { /*It will be a path of a file*/
#if USE_LV_FILESYSTEM
        lv_fs_file_t file;
        lv_fs_res_t res = lv_fs_open(&file, src, LV_FS_MODE_RD);
        if(res == LV_FS_RES_OK) {
            lv_img_t img_data;
            uint32_t br;
            res = lv_fs_read(&file, &img_data, sizeof(lv_img_t), &br);

            lv_area_t mask_com;    /*Common area of mask and cords*/
            bool union_ok;
            union_ok = lv_area_union(&mask_com, mask, coords);
            if(union_ok == false) {
                lv_fs_close(&file);
                return;
            }

            uint8_t px_size = 0;
            switch(img_data.header.format) {
                case LV_IMG_FORMAT_FILE_RAW_RGB332:
                    px_size = 1;
                    break;
                case LV_IMG_FORMAT_FILE_RAW_RGB565:
                    px_size = 2;
                    break;
                case LV_IMG_FORMAT_FILE_RAW_RGB888:
                    px_size = 4;
                    break;
                default:
                    return;
            }

            if(img_data.header.alpha_byte) {    /*Correction with the alpha byte*/
                px_size++;
                if(img_data.header.format == LV_IMG_FORMAT_FILE_RAW_RGB888) px_size--; /*Stored in the 4 byte anyway*/
            }


            /* Move the file pointer to the start address according to mask*/
            uint32_t start_offset = sizeof(img_data.header);
            start_offset += (lv_area_get_width(coords)) * (mask_com.y1 - coords->y1) * px_size;      /*First row*/
            start_offset += (mask_com.x1 - coords->x1) * px_size;                                    /*First col*/
            lv_fs_seek(&file, start_offset);

            uint32_t useful_data = lv_area_get_width(&mask_com) * px_size;
            uint32_t next_row = lv_area_get_width(coords) * px_size - useful_data;

            lv_area_t line;
            lv_area_copy(&line, &mask_com);
            lv_area_set_height(&line, 1);

            lv_coord_t row;
            uint32_t act_pos;
#if LV_COMPILER_VLA_SUPPORTED
            uint8_t buf[lv_area_get_width(&mask_com) * px_size];
#else
# if LV_HOR_RES > LV_VER_RES
            uint8_t buf[LV_HOR_RES * px_size];
# else
            uint8_t buf[LV_VER_RES * px_size];
# endif
#endif
            for(row = mask_com.y1; row <= mask_com.y2; row ++) {
                res = lv_fs_read(&file, buf, useful_data, &br);

                map_fp(&line, &mask_com, (uint8_t *)buf, style->image.opa, img_data.header.chroma_keyed, img_data.header.alpha_byte,
                       style->image.color, style->image.intense);

                lv_fs_tell(&file, &act_pos);
                lv_fs_seek(&file, act_pos + next_row);
                line.y1++;    /*Go down a line*/
                line.y2++;
            }

            lv_fs_close(&file);

            if(res != LV_FS_RES_OK) {
                lv_draw_rect(coords, mask, &lv_style_plain);
                lv_draw_label(coords, mask, &lv_style_plain, "No data", LV_TXT_FLAG_NONE, NULL);
            }
        }
#endif
    } else {
        const lv_img_t * img_var = src;
        lv_area_t mask_com;    /*Common area of mask and coords*/
        bool union_ok;
        union_ok = lv_area_union(&mask_com, mask, coords);
        if(union_ok == false) {
            return;         /*Out of mask*/
        }

        map_fp(coords, mask, img_var->pixel_map, style->image.opa, img_var->header.chroma_keyed, img_var->header.alpha_byte, style->image.color, style->image.intense);

    }

}
#endif


/**
 * Draw a line
 * @param p1 first point of the line
 * @param p2 second point of the line
 * @param maskthe line will be drawn only on this area
 * @param lines_p pointer to a line style
 */
void lv_draw_line(const lv_point_t * point1, const lv_point_t * point2, const lv_area_t * mask,
                  const lv_style_t * style)
{

    if(style->line.width == 0) return;
    if(point1->x == point2->x && point1->y == point2->y) return;

    lv_point_t p1;
    lv_point_t p2;

    /*Be sure always x1 < x2*/
    if(point1->x < point2->x) {
        p1.x = point1->x;
        p1.y = point1->y;
        p2.x = point2->x;
        p2.y = point2->y;
    } else {
        p1.x = point2->x;
        p1.y = point2->y;
        p2.x = point1->x;
        p2.y = point1->y;
    }

    lv_coord_t dx = LV_MATH_ABS(p2.x - p1.x);
    lv_coord_t sx = p1.x < p2.x ? 1 : -1;
    lv_coord_t dy = LV_MATH_ABS(p2.y - p1.y);
    lv_coord_t sy = p1.y < p2.y ? 1 : -1;
    lv_coord_t err = (dx > dy ? dx : -dy) / 2;
    lv_coord_t e2;
    bool hor = dx > dy ? true : false;  /*Rather horizontal or vertical*/
    lv_coord_t last_x = p1.x;
    lv_coord_t last_y = p1.y;
    lv_point_t act_point;
    act_point.x = p1.x;
    act_point.y = p1.y;


    lv_coord_t width;
    uint16_t wcor;
    uint16_t width_half = 0;
    uint16_t width_1 = 0;
    static const uint8_t width_corr_array[] = {
        64, 64, 64, 64, 64, 64, 64, 64, 64, 65, 65, 65, 65, 65, 66, 66, 66, 66, 66,
        67, 67, 67, 68, 68, 68, 69, 69, 69, 70, 70, 71, 71, 72, 72, 72, 73, 73, 74,
        74, 75, 75, 76, 77, 77, 78, 78, 79, 79, 80, 81, 81, 82, 82, 83, 84, 84, 85,
        86, 86, 87, 88, 88, 89, 90, 91,
    };

    if(hor == false) {
        wcor = (dx * LINE_WIDTH_CORR_BASE) / dy;
    } else  {
        wcor = (dy * LINE_WIDTH_CORR_BASE) / dx;
    }


    width = style->line.width - 1;

#if LV_ANTIALIAS != 0
    bool aa_invert = false;
    aa_invert = p1.y < p2.y ? false : true;      /*Direction of opacity increase on the edges*/
    if(p1.x != p2.x && p1.y != p2.y) width--;    /*Because of anti aliasing (no anti aliasing on hor. and ver. lines)*/
#endif

    /*Make the correction on lie width*/
    if(width > 0) {
        width = (width * width_corr_array[wcor]);
        width = width >> LINE_WIDTH_CORR_SHIFT;
        width_half = width >> 1;
        width_1 = width & 0x1 ? 1 : 0;
    }

    /*Special case draw a horizontal line*/
    if(p1.y == p2.y) {
        lv_area_t act_area;
        act_area.x1 = p1.x;
        act_area.x2 = p2.x;
        act_area.y1 = p1.y - width_half - width_1;
        act_area.y2 = p2.y + width_half ;

        lv_area_t draw_area;
        draw_area.x1 = LV_MATH_MIN(act_area.x1, act_area.x2);
        draw_area.x2 = LV_MATH_MAX(act_area.x1, act_area.x2);
        draw_area.y1 = LV_MATH_MIN(act_area.y1, act_area.y2);
        draw_area.y2 = LV_MATH_MAX(act_area.y1, act_area.y2);
        fill_fp(&draw_area, mask, style->line.color, style->line.opa);

        return;
    }

    /*Special case draw a vertical line*/
    if(p1.x == p2.x) {
        lv_area_t act_area;
        act_area.x1 = p1.x - width_half;
        act_area.x2 = p2.x + width_half + width_1;
        act_area.y1 = p1.y;
        act_area.y2 = p2.y;

        lv_area_t draw_area;
        draw_area.x1 = LV_MATH_MIN(act_area.x1, act_area.x2);
        draw_area.x2 = LV_MATH_MAX(act_area.x1, act_area.x2);
        draw_area.y1 = LV_MATH_MIN(act_area.y1, act_area.y2);
        draw_area.y2 = LV_MATH_MAX(act_area.y1, act_area.y2);
        fill_fp(&draw_area, mask, style->line.color, style->line.opa);
        return;
    }


    while(1) {
        if(hor == true && last_y != act_point.y) {
            lv_area_t act_area;
            lv_area_t draw_area;
            act_area.x1 = last_x;
            act_area.x2 = act_point.x - sx;
            act_area.y1 = last_y - width_half ;
            act_area.y2 = act_point.y - sy  + width_half + width_1;
            last_y = act_point.y;
            last_x = act_point.x;
            draw_area.x1 = LV_MATH_MIN(act_area.x1, act_area.x2);
            draw_area.x2 = LV_MATH_MAX(act_area.x1, act_area.x2);
            draw_area.y1 = LV_MATH_MIN(act_area.y1, act_area.y2);
            draw_area.y2 = LV_MATH_MAX(act_area.y1, act_area.y2);
            if(width >= 0) {
                fill_fp(&draw_area, mask, style->line.color, style->line.opa);
            }

#if LV_ANTIALIAS != 0
            lv_coord_t seg_w = lv_area_get_width(&draw_area);  /*Segment width*/
            lv_point_t aa_p1;
            lv_point_t aa_p2;

            aa_p1.x = draw_area.x1;
            aa_p1.y = draw_area.y1 - 1;

            aa_p2.x = draw_area.x1;
            aa_p2.y = draw_area.y1 + width + 1;

            lv_coord_t i;
            for(i = 0; i  < seg_w; i++) {
                lv_opa_t aa_opa = antialias_get_opa(seg_w, i, style->line.opa);

                px_fp(aa_p1.x + i, aa_p1.y, mask, style->line.color, aa_invert ? aa_opa : style->line.opa - aa_opa);
                px_fp(aa_p2.x + i, aa_p2.y, mask, style->line.color, aa_invert ? style->line.opa - aa_opa :  aa_opa);
            }
#endif
        }
        if(hor == false && last_x != act_point.x) {
            lv_area_t act_area;
            lv_area_t draw_area;
            act_area.x1 = last_x - width_half;
            act_area.x2 = act_point.x  - sx + width_half + width_1;
            act_area.y1 = last_y ;
            act_area.y2 = act_point.y - sy;
            last_y = act_point.y;
            last_x = act_point.x;

            draw_area.x1 = LV_MATH_MIN(act_area.x1, act_area.x2);
            draw_area.x2 = LV_MATH_MAX(act_area.x1, act_area.x2);
            draw_area.y1 = LV_MATH_MIN(act_area.y1, act_area.y2);
            draw_area.y2 = LV_MATH_MAX(act_area.y1, act_area.y2);
            if(width >= 0) {
                fill_fp(&draw_area, mask, style->line.color, style->line.opa);
            }

#if LV_ANTIALIAS != 0
            lv_coord_t seg_h = lv_area_get_height(&draw_area);  /*Segment height*/
            lv_point_t aa_p1;
            lv_point_t aa_p2;

            aa_p1.x = draw_area.x1 - 1;
            aa_p1.y = draw_area.y1;

            aa_p2.x = draw_area.x1 + width + 1;
            aa_p2.y = draw_area.y1;

            lv_coord_t i;
            for(i = 0; i  < seg_h; i++) {
                lv_opa_t aa_opa = antialias_get_opa(seg_h, i, style->line.opa);

                px_fp(aa_p1.x, aa_p1.y + i, mask, style->line.color, aa_invert ? aa_opa : style->line.opa - aa_opa);
                px_fp(aa_p2.x, aa_p2.y + i, mask, style->line.color, aa_invert ? style->line.opa - aa_opa :  aa_opa);
            }
#endif
        }

        /*Calc. the next point of the line*/
        if(act_point.x == p2.x && act_point.y == p2.y) break;
        e2 = err;
        if(e2 > -dx) {
            err -= dy;
            act_point.x += sx;
        }
        if(e2 < dy) {
            err += dx;
            act_point.y += sy;
        }
    }

    /*Draw the last part of the line*/
    if(hor == true) {
        lv_area_t act_area;
        lv_area_t draw_area;
        act_area.x1 = last_x;
        act_area.x2 = act_point.x;
        act_area.y1 = last_y - width_half ;
        act_area.y2 = act_point.y + width_half + width_1;

        draw_area.x1 = LV_MATH_MIN(act_area.x1, act_area.x2);
        draw_area.x2 = LV_MATH_MAX(act_area.x1, act_area.x2);
        draw_area.y1 = LV_MATH_MIN(act_area.y1, act_area.y2);
        draw_area.y2 = LV_MATH_MAX(act_area.y1, act_area.y2);
        if(width >= 0) {
            fill_fp(&draw_area, mask, style->line.color, style->line.opa);
        }

#if LV_ANTIALIAS != 0
        lv_coord_t seg_w = lv_area_get_width(&draw_area);  /*Segment width*/
        lv_point_t aa_p1;
        lv_point_t aa_p2;

        aa_p1.x = draw_area.x1;
        aa_p1.y = draw_area.y1 - 1;

        aa_p2.x = draw_area.x1;
        aa_p2.y = draw_area.y1 + width + 1;

        lv_coord_t i;
        for(i = 0; i  < seg_w; i++) {
            lv_opa_t aa_opa = antialias_get_opa(seg_w, i, style->line.opa);

            px_fp(aa_p1.x + i, aa_p1.y, mask, style->line.color, aa_invert ? aa_opa : style->line.opa - aa_opa);
            px_fp(aa_p2.x + i, aa_p2.y, mask, style->line.color, aa_invert ? style->line.opa - aa_opa :  aa_opa);
        }
#endif

    }
    if(hor == false) {
        lv_area_t act_area;
        lv_area_t draw_area;
        act_area.x1 = last_x - width_half;
        act_area.x2 = act_point.x + width_half + width_1;
        act_area.y1 = last_y;
        act_area.y2 = act_point.y;

        draw_area.x1 = LV_MATH_MIN(act_area.x1, act_area.x2);
        draw_area.x2 = LV_MATH_MAX(act_area.x1, act_area.x2);
        draw_area.y1 = LV_MATH_MIN(act_area.y1, act_area.y2);
        draw_area.y2 = LV_MATH_MAX(act_area.y1, act_area.y2);
        if(width >= 0) {
            fill_fp(&draw_area, mask, style->line.color, style->line.opa);
        }

#if LV_ANTIALIAS != 0
        lv_coord_t seg_h = lv_area_get_height(&draw_area);  /*Segment height*/
        lv_point_t aa_p1;
        lv_point_t aa_p2;

        aa_p1.x = draw_area.x1 - 1;
        aa_p1.y = draw_area.y1;

        aa_p2.x = draw_area.x1 + width + 1;
        aa_p2.y = draw_area.y1;

        lv_coord_t i;
        for(i = 0; i  < seg_h; i++) {
            lv_opa_t aa_opa = antialias_get_opa(seg_h, i, style->line.opa);

            px_fp(aa_p1.x, aa_p1.y + i, mask, style->line.color, aa_invert ? aa_opa : style->line.opa - aa_opa);
            px_fp(aa_p2.x, aa_p2.y + i, mask, style->line.color, aa_invert ? style->line.opa - aa_opa :  aa_opa);
        }
#endif
    }
}


>>>>>>> 9c0bb3d3
/**********************
 *   STATIC FUNCTIONS
 **********************/

#if LV_ANTIALIAS != 0

/**
 * Get the opacity of a pixel based it's position in a line segment
 * @param seg segment length
 * @param px_id position of  of a pixel which opacity should be get [0..seg-1]
 * @param base_opa the base opacity
 * @return the opacity of the given pixel
 */
lv_opa_t lv_draw_aa_get_opa(lv_coord_t seg, lv_coord_t px_id, lv_opa_t base_opa)
{
    /* How to calculate the opacity of pixels on the edges which makes the anti-aliasing?
     * For example we have a line like this (y = -0.5 * x):
     *
     *  | _ _
     *    * * |
     *
     * Anti-aliased pixels come to the '*' characters
     * Calculate what percentage of the pixels should be covered if real line (not rasterized) would be drawn:
     * 1. A real line should start on (0;0) and end on (2;1)
     * 2. So the line intersection coordinates on the first pixel: (0;0) (1;0.5) -> 25% covered pixel in average
     * 3. For the second pixel: (1;0.5) (2;1) -> 75% covered pixel in average
     * 4. The equation: (px_id * 2 + 1) / (segment_width * 2)
     *                   segment_width: the line segment which is being anti-aliased (was 2 in the example)
     *                   px_id: pixel ID from 0 to  (segment_width - 1)
     *                   result: [0..1] coverage of the pixel
     */

    /*Accelerate the common segment sizes to avoid division*/
    static const  lv_opa_t seg1[1] = {128};
    static const  lv_opa_t seg2[2] = {64, 192};
    static const  lv_opa_t seg3[3] = {42, 128, 212};
    static const  lv_opa_t seg4[4] = {32, 96, 159, 223};
    static const  lv_opa_t seg5[5] = {26,  76, 128, 178, 230};
    static const  lv_opa_t seg6[6] = {21,  64, 106, 148, 191, 234};
    static const  lv_opa_t seg7[7] = {18,  55, 91, 128, 164, 200, 237};
    static const  lv_opa_t seg8[8] = {16,  48, 80, 112, 143, 175, 207, 239};

    static const lv_opa_t * seg_map[] = {seg1, seg2, seg3, seg4,
                                         seg5, seg6, seg7, seg8
                                        };

    if(seg == 0) return LV_OPA_TRANSP;
    else if(seg < 8) return (uint32_t)((uint32_t)seg_map[seg - 1][px_id] * base_opa) >> 8;
    else {
        return ((px_id * 2 + 1) * base_opa) / (2 * seg);
    }

}

/**
 * Add a vertical  anti-aliasing segment (pixels with decreasing opacity)
 * @param x start point x coordinate
 * @param y start point y coordinate
 * @param length length of segment (negative value to start from 0 opacity)
 * @param mask draw only in this area
 * @param color color of pixels
 * @param opa maximum opacity
 */
void lv_draw_aa_ver_seg(lv_coord_t x, lv_coord_t y, lv_coord_t length, const lv_area_t * mask, lv_color_t color, lv_opa_t opa)
{
    bool aa_inv = false;
    if(length < 0) {
        aa_inv = true;
        length = -length;
    }

    lv_coord_t i;
    for(i = 0; i < length; i++) {
        lv_opa_t px_opa = lv_draw_aa_get_opa(length, i, opa);
        if(aa_inv) px_opa = opa - px_opa;
        px_fp(x, y + i, mask, color, px_opa);
    }
}

/**
 * Add a horizontal anti-aliasing segment (pixels with decreasing opacity)
 * @param x start point x coordinate
 * @param y start point y coordinate
 * @param length length of segment (negative value to start from 0 opacity)
 * @param mask draw only in this area
 * @param color color of pixels
 * @param opa maximum opacity
 */
void lv_draw_aa_hor_seg(lv_coord_t x, lv_coord_t y, lv_coord_t length, const lv_area_t * mask, lv_color_t color, lv_opa_t opa)
{
    bool aa_inv = false;
    if(length < 0) {
        aa_inv = true;
        length = -length;
    }

    lv_coord_t i;
    for(i = 0; i < length; i++) {
        lv_opa_t px_opa = lv_draw_aa_get_opa(length, i, opa);
        if(aa_inv) px_opa = opa - px_opa;
        px_fp(x + i, y, mask, color, px_opa);
    }
}

#endif<|MERGE_RESOLUTION|>--- conflicted
+++ resolved
@@ -72,700 +72,7 @@
  *   GLOBAL FUNCTIONS
  **********************/
 
-<<<<<<< HEAD
-=======
-/**
- * Draw a rectangle
- * @param coords the coordinates of the rectangle
- * @param mask the rectangle will be drawn only in this mask
- * @param style pointer to a style
- */
-void lv_draw_rect(const lv_area_t * coords, const lv_area_t * mask, const lv_style_t * style)
-{
-    if(lv_area_get_height(coords) < 1 || lv_area_get_width(coords) < 1) return;
 
-#if USE_LV_SHADOW && LV_VDB_SIZE
-    if(style->body.shadow.width != 0) {
-        lv_draw_shadow(coords, mask, style);
-    }
-#endif
-    if(style->body.empty == 0) {
-        lv_draw_rect_main_mid(coords, mask, style);
-
-        if(style->body.radius != 0) {
-            lv_draw_rect_main_corner(coords, mask, style);
-        }
-    }
-
-    if(style->body.border.width != 0 && style->body.border.part != LV_BORDER_NONE) {
-        lv_draw_rect_border_straight(coords, mask, style);
-
-        if(style->body.radius != 0) {
-            lv_draw_rect_border_corner(coords, mask, style);
-        }
-    }
-}
-
-#if USE_LV_TRIANGLE != 0
-/**
- *
- * @param points pointer to an array with 3 points
- * @param mask the triangle will be drawn only in this mask
- * @param color color of the triangle
- */
-void lv_draw_triangle(const lv_point_t * points, const lv_area_t * mask, lv_color_t color)
-{
-    lv_point_t tri[3];
-
-    memcpy(tri, points, sizeof(tri));
-
-    /*Sort the vertices according to their y coordinate (0: y max, 1: y mid, 2:y min)*/
-    if(tri[1].y < tri[0].y) point_swap(&tri[1], &tri[0]);
-    if(tri[2].y < tri[1].y) point_swap(&tri[2], &tri[1]);
-    if(tri[1].y < tri[0].y) point_swap(&tri[1], &tri[0]);
-
-    /*Return is the triangle is degenerated*/
-    if(tri[0].x == tri[1].x && tri[0].y == tri[1].y) return;
-    if(tri[1].x == tri[2].x && tri[1].y == tri[2].y) return;
-    if(tri[0].x == tri[2].x && tri[0].y == tri[2].y) return;
-
-    if(tri[0].x == tri[1].x && tri[1].x == tri[2].x) return;
-    if(tri[0].y == tri[1].y && tri[1].y == tri[2].y) return;
-
-    /*Draw the triangle*/
-    lv_point_t edge1;
-    lv_coord_t dx1 = LV_MATH_ABS(tri[0].x - tri[1].x);
-    lv_coord_t sx1 = tri[0].x < tri[1].x ? 1 : -1;
-    lv_coord_t dy1 = LV_MATH_ABS(tri[0].y - tri[1].y);
-    lv_coord_t sy1 = tri[0].y < tri[1].y ? 1 : -1;
-    lv_coord_t err1 = (dx1 > dy1 ? dx1 : -dy1) / 2;
-    lv_coord_t err_tmp1;
-
-    lv_point_t edge2;
-    lv_coord_t dx2 = LV_MATH_ABS(tri[0].x - tri[2].x);
-    lv_coord_t sx2 = tri[0].x < tri[2].x ? 1 : -1;
-    lv_coord_t dy2 = LV_MATH_ABS(tri[0].y - tri[2].y);
-    lv_coord_t sy2 = tri[0].y < tri[2].y ? 1 : -1;
-    lv_coord_t err2 = (dx1 > dy2 ? dx2 : -dy2) / 2;
-    lv_coord_t err_tmp2;
-
-    lv_coord_t y1_tmp;
-    lv_coord_t y2_tmp;
-
-    edge1.x = tri[0].x;
-    edge1.y = tri[0].y;
-    edge2.x = tri[0].x;
-    edge2.y = tri[0].y;
-    lv_area_t act_area;
-    lv_area_t draw_area;
-
-    while(1) {
-        act_area.x1 = edge1.x;
-        act_area.x2 = edge2.x ;
-        act_area.y1 = edge1.y;
-        act_area.y2 = edge2.y ;
-
-
-        draw_area.x1 = LV_MATH_MIN(act_area.x1, act_area.x2);
-        draw_area.x2 = LV_MATH_MAX(act_area.x1, act_area.x2);
-        draw_area.y1 = LV_MATH_MIN(act_area.y1, act_area.y2);
-        draw_area.y2 = LV_MATH_MAX(act_area.y1, act_area.y2);
-        draw_area.x2--; /*Do not draw most right pixel because it will be drawn by the adjacent triangle*/
-        fill_fp(&draw_area, mask, color, LV_OPA_50);
-
-        /*Calc. the next point of edge1*/
-        y1_tmp = edge1.y;
-        do {
-            if(edge1.x == tri[1].x && edge1.y == tri[1].y) {
-
-                dx1 = LV_MATH_ABS(tri[1].x - tri[2].x);
-                sx1 = tri[1].x < tri[2].x ? 1 : -1;
-                dy1 = LV_MATH_ABS(tri[1].y - tri[2].y);
-                sy1 = tri[1].y < tri[2].y ? 1 : -1;
-                err1 = (dx1 > dy1 ? dx1 : -dy1) / 2;
-            } else if(edge1.x == tri[2].x && edge1.y == tri[2].y) return;
-            err_tmp1 = err1;
-            if(err_tmp1 > -dx1) {
-                err1 -= dy1;
-                edge1.x += sx1;
-            }
-            if(err_tmp1 < dy1) {
-                err1 += dx1;
-                edge1.y += sy1;
-            }
-        } while(edge1.y == y1_tmp);
-
-        /*Calc. the next point of edge2*/
-        y2_tmp = edge2.y;
-        do {
-            if(edge2.x == tri[2].x && edge2.y == tri[2].y) return;
-            err_tmp2 = err2;
-            if(err_tmp2 > -dx2) {
-                err2 -= dy2;
-                edge2.x += sx2;
-            }
-            if(err_tmp2 < dy2) {
-                err2 += dx2;
-                edge2.y += sy2;
-            }
-        } while(edge2.y == y2_tmp);
-    }
-}
-#endif
-
-/**
- * Write a text
- * @param coords coordinates of the label
- * @param mask the label will be drawn only in this area
- * @param style pointer to a style
- * @param txt 0 terminated text to write
- * @param flag settings for the text from 'txt_flag_t' enum
- * @param offset text offset in x and y direction (NULL if unused)
- *
- */
-void lv_draw_label(const lv_area_t * coords, const lv_area_t * mask, const lv_style_t * style,
-                   const char * txt, lv_txt_flag_t flag, lv_point_t * offset)
-{
-
-    const lv_font_t * font = style->text.font;
-    lv_coord_t w;
-    if((flag & LV_TXT_FLAG_EXPAND) == 0) {
-        w = lv_area_get_width(coords);
-    } else {
-        lv_point_t p;
-        lv_txt_get_size(&p, txt, style->text.font, style->text.letter_space, style->text.line_space, LV_COORD_MAX, flag);
-        w = p.x;
-    }
-
-    /*Init variables for the first line*/
-    lv_coord_t line_widht = 0;
-    uint32_t line_start = 0;
-    uint32_t line_end = lv_txt_get_next_line(txt, font, style->text.letter_space, w, flag);
-
-    lv_point_t pos;
-    pos.x = coords->x1;
-    pos.y = coords->y1;
-
-    /*Align the line to middle if enabled*/
-    if(flag & LV_TXT_FLAG_CENTER) {
-        line_widht = lv_txt_get_width(&txt[line_start], line_end - line_start,
-                                       font, style->text.letter_space, flag);
-        /*Trim closing spaces.*/
-        uint16_t i;
-		for(i = line_end - 1; i > 0; i--) {
-			if(txt[i] == ' ' || txt[i] == '\n' || txt[i] == '\r') {
-				line_widht -= lv_font_get_width(font, txt[i]);
-				line_widht -= style->text.letter_space;
-			} else {
-				break;
-			}
-		}
-        pos.x += (w - line_widht) / 2;
-    }
-
-    cmd_state_t cmd_state = CMD_STATE_WAIT;
-    uint32_t i;
-    uint16_t par_start = 0;
-    lv_color_t recolor;
-    lv_coord_t letter_w;
-
-    lv_coord_t x_ofs = 0;
-    lv_coord_t y_ofs = 0;
-    if(offset != NULL) {
-        x_ofs = offset->x;
-        y_ofs = offset->y;
-        pos.y += y_ofs;
-    }
-
-    /*Real draw need a background color for higher bpp letter*/
-#if LV_VDB_SIZE == 0
-    lv_rletter_set_background(style->body.main_color);
-#endif
-
-    /*Write out all lines*/
-    while(txt[line_start] != '\0') {
-        if(offset != NULL) {
-            pos.x += x_ofs;
-        }
-        /*Write all letter of a line*/
-        cmd_state = CMD_STATE_WAIT;
-        i = line_start;
-        uint32_t letter;
-        while(i < line_end) {
-            letter = lv_txt_utf8_next(txt, &i);
-            /*Handle the re-color command*/
-            if((flag & LV_TXT_FLAG_RECOLOR) != 0) {
-                if(letter == (uint32_t)LV_TXT_COLOR_CMD[0]) {
-                    if(cmd_state == CMD_STATE_WAIT) { /*Start char*/
-                        par_start = i;// + lv_txt_utf8_size(txt[i]);
-                        cmd_state = CMD_STATE_PAR;
-                        continue;
-                    } else if(cmd_state == CMD_STATE_PAR) { /*Other start char in parameter escaped cmd. char */
-                        cmd_state = CMD_STATE_WAIT;
-                    } else if(cmd_state == CMD_STATE_IN) { /*Command end */
-                        cmd_state = CMD_STATE_WAIT;
-                        continue;
-                    }
-                }
-
-                /*Skip the color parameter and wait the space after it*/
-                if(cmd_state == CMD_STATE_PAR) {
-                    if(letter == ' ') {
-                        /*Get the parameter*/
-                        if(i - par_start == LABEL_RECOLOR_PAR_LENGTH + 1) {
-                            char buf[LABEL_RECOLOR_PAR_LENGTH + 1];
-                            memcpy(buf, &txt[par_start], LABEL_RECOLOR_PAR_LENGTH);
-                            buf[LABEL_RECOLOR_PAR_LENGTH] = '\0';
-                            int r, g, b;
-                            r = (hex_char_to_num(buf[0]) << 4) + hex_char_to_num(buf[1]);
-                            g = (hex_char_to_num(buf[2]) << 4) + hex_char_to_num(buf[3]);
-                            b = (hex_char_to_num(buf[4]) << 4) + hex_char_to_num(buf[5]);
-                            recolor = LV_COLOR_MAKE(r, g, b);
-                        } else {
-                            recolor.full = style->text.color.full;
-                        }
-                        cmd_state = CMD_STATE_IN; /*After the parameter the text is in the command*/
-                    }
-                    continue;
-                }
-            }
-
-            lv_color_t color = style->text.color;
-
-            if(cmd_state == CMD_STATE_IN) color = recolor;
-
-            letter_fp(&pos, mask, font, letter, color, style->text.opa);
-            letter_w = lv_font_get_width(font, letter);
-
-            pos.x += letter_w + style->text.letter_space;
-        }
-        /*Go to next line*/
-        line_start = line_end;
-        line_end += lv_txt_get_next_line(&txt[line_start], font, style->text.letter_space, w, flag);
-
-        pos.x = coords->x1;
-        /*Align to middle*/
-        if(flag & LV_TXT_FLAG_CENTER) {
-            line_widht = lv_txt_get_width(&txt[line_start], line_end - line_start,
-                                           font, style->text.letter_space, flag);
-            /*Trim closing spaces.*/
-            uint16_t i;
-    		for(i = line_end - 1; i > line_start; i--) {
-    			if(txt[i] == ' ' || txt[i] == '\n' || txt[i] == '\r') {
-    				line_widht -= lv_font_get_width(font, txt[i]);
-    				line_widht -= style->text.letter_space;
-    			} else {
-    				break;
-    			}
-    		}
-            pos.x += (w - line_widht) / 2;
-        }
-        /*Go the next line position*/
-        pos.y += lv_font_get_height(font);
-        pos.y += style->text.line_space;
-    }
-}
-
-#if USE_LV_IMG
-/**
- * Draw an image
- * @param coords the coordinates of the image
- * @param mask the image will be drawn only in this area
- * @param map_p pointer to a lv_color_t array which contains the pixels of the image
- * @param opa opacity of the image (0..255)
- */
-void lv_draw_img(const lv_area_t * coords, const lv_area_t * mask,
-                 const lv_style_t * style, const void * src)
-{
-
-    if(src == NULL) {
-        lv_draw_rect(coords, mask, &lv_style_plain);
-        lv_draw_label(coords, mask, &lv_style_plain, "No\ndata", LV_TXT_FLAG_NONE, NULL);
-        return;
-    }
-
-    const uint8_t * u8_p = (uint8_t *) src;
-    if(u8_p[0] >= 'A' &&  u8_p[0] <= 'Z') { /*It will be a path of a file*/
-#if USE_LV_FILESYSTEM
-        lv_fs_file_t file;
-        lv_fs_res_t res = lv_fs_open(&file, src, LV_FS_MODE_RD);
-        if(res == LV_FS_RES_OK) {
-            lv_img_t img_data;
-            uint32_t br;
-            res = lv_fs_read(&file, &img_data, sizeof(lv_img_t), &br);
-
-            lv_area_t mask_com;    /*Common area of mask and cords*/
-            bool union_ok;
-            union_ok = lv_area_union(&mask_com, mask, coords);
-            if(union_ok == false) {
-                lv_fs_close(&file);
-                return;
-            }
-
-            uint8_t px_size = 0;
-            switch(img_data.header.format) {
-                case LV_IMG_FORMAT_FILE_RAW_RGB332:
-                    px_size = 1;
-                    break;
-                case LV_IMG_FORMAT_FILE_RAW_RGB565:
-                    px_size = 2;
-                    break;
-                case LV_IMG_FORMAT_FILE_RAW_RGB888:
-                    px_size = 4;
-                    break;
-                default:
-                    return;
-            }
-
-            if(img_data.header.alpha_byte) {    /*Correction with the alpha byte*/
-                px_size++;
-                if(img_data.header.format == LV_IMG_FORMAT_FILE_RAW_RGB888) px_size--; /*Stored in the 4 byte anyway*/
-            }
-
-
-            /* Move the file pointer to the start address according to mask*/
-            uint32_t start_offset = sizeof(img_data.header);
-            start_offset += (lv_area_get_width(coords)) * (mask_com.y1 - coords->y1) * px_size;      /*First row*/
-            start_offset += (mask_com.x1 - coords->x1) * px_size;                                    /*First col*/
-            lv_fs_seek(&file, start_offset);
-
-            uint32_t useful_data = lv_area_get_width(&mask_com) * px_size;
-            uint32_t next_row = lv_area_get_width(coords) * px_size - useful_data;
-
-            lv_area_t line;
-            lv_area_copy(&line, &mask_com);
-            lv_area_set_height(&line, 1);
-
-            lv_coord_t row;
-            uint32_t act_pos;
-#if LV_COMPILER_VLA_SUPPORTED
-            uint8_t buf[lv_area_get_width(&mask_com) * px_size];
-#else
-# if LV_HOR_RES > LV_VER_RES
-            uint8_t buf[LV_HOR_RES * px_size];
-# else
-            uint8_t buf[LV_VER_RES * px_size];
-# endif
-#endif
-            for(row = mask_com.y1; row <= mask_com.y2; row ++) {
-                res = lv_fs_read(&file, buf, useful_data, &br);
-
-                map_fp(&line, &mask_com, (uint8_t *)buf, style->image.opa, img_data.header.chroma_keyed, img_data.header.alpha_byte,
-                       style->image.color, style->image.intense);
-
-                lv_fs_tell(&file, &act_pos);
-                lv_fs_seek(&file, act_pos + next_row);
-                line.y1++;    /*Go down a line*/
-                line.y2++;
-            }
-
-            lv_fs_close(&file);
-
-            if(res != LV_FS_RES_OK) {
-                lv_draw_rect(coords, mask, &lv_style_plain);
-                lv_draw_label(coords, mask, &lv_style_plain, "No data", LV_TXT_FLAG_NONE, NULL);
-            }
-        }
-#endif
-    } else {
-        const lv_img_t * img_var = src;
-        lv_area_t mask_com;    /*Common area of mask and coords*/
-        bool union_ok;
-        union_ok = lv_area_union(&mask_com, mask, coords);
-        if(union_ok == false) {
-            return;         /*Out of mask*/
-        }
-
-        map_fp(coords, mask, img_var->pixel_map, style->image.opa, img_var->header.chroma_keyed, img_var->header.alpha_byte, style->image.color, style->image.intense);
-
-    }
-
-}
-#endif
-
-
-/**
- * Draw a line
- * @param p1 first point of the line
- * @param p2 second point of the line
- * @param maskthe line will be drawn only on this area
- * @param lines_p pointer to a line style
- */
-void lv_draw_line(const lv_point_t * point1, const lv_point_t * point2, const lv_area_t * mask,
-                  const lv_style_t * style)
-{
-
-    if(style->line.width == 0) return;
-    if(point1->x == point2->x && point1->y == point2->y) return;
-
-    lv_point_t p1;
-    lv_point_t p2;
-
-    /*Be sure always x1 < x2*/
-    if(point1->x < point2->x) {
-        p1.x = point1->x;
-        p1.y = point1->y;
-        p2.x = point2->x;
-        p2.y = point2->y;
-    } else {
-        p1.x = point2->x;
-        p1.y = point2->y;
-        p2.x = point1->x;
-        p2.y = point1->y;
-    }
-
-    lv_coord_t dx = LV_MATH_ABS(p2.x - p1.x);
-    lv_coord_t sx = p1.x < p2.x ? 1 : -1;
-    lv_coord_t dy = LV_MATH_ABS(p2.y - p1.y);
-    lv_coord_t sy = p1.y < p2.y ? 1 : -1;
-    lv_coord_t err = (dx > dy ? dx : -dy) / 2;
-    lv_coord_t e2;
-    bool hor = dx > dy ? true : false;  /*Rather horizontal or vertical*/
-    lv_coord_t last_x = p1.x;
-    lv_coord_t last_y = p1.y;
-    lv_point_t act_point;
-    act_point.x = p1.x;
-    act_point.y = p1.y;
-
-
-    lv_coord_t width;
-    uint16_t wcor;
-    uint16_t width_half = 0;
-    uint16_t width_1 = 0;
-    static const uint8_t width_corr_array[] = {
-        64, 64, 64, 64, 64, 64, 64, 64, 64, 65, 65, 65, 65, 65, 66, 66, 66, 66, 66,
-        67, 67, 67, 68, 68, 68, 69, 69, 69, 70, 70, 71, 71, 72, 72, 72, 73, 73, 74,
-        74, 75, 75, 76, 77, 77, 78, 78, 79, 79, 80, 81, 81, 82, 82, 83, 84, 84, 85,
-        86, 86, 87, 88, 88, 89, 90, 91,
-    };
-
-    if(hor == false) {
-        wcor = (dx * LINE_WIDTH_CORR_BASE) / dy;
-    } else  {
-        wcor = (dy * LINE_WIDTH_CORR_BASE) / dx;
-    }
-
-
-    width = style->line.width - 1;
-
-#if LV_ANTIALIAS != 0
-    bool aa_invert = false;
-    aa_invert = p1.y < p2.y ? false : true;      /*Direction of opacity increase on the edges*/
-    if(p1.x != p2.x && p1.y != p2.y) width--;    /*Because of anti aliasing (no anti aliasing on hor. and ver. lines)*/
-#endif
-
-    /*Make the correction on lie width*/
-    if(width > 0) {
-        width = (width * width_corr_array[wcor]);
-        width = width >> LINE_WIDTH_CORR_SHIFT;
-        width_half = width >> 1;
-        width_1 = width & 0x1 ? 1 : 0;
-    }
-
-    /*Special case draw a horizontal line*/
-    if(p1.y == p2.y) {
-        lv_area_t act_area;
-        act_area.x1 = p1.x;
-        act_area.x2 = p2.x;
-        act_area.y1 = p1.y - width_half - width_1;
-        act_area.y2 = p2.y + width_half ;
-
-        lv_area_t draw_area;
-        draw_area.x1 = LV_MATH_MIN(act_area.x1, act_area.x2);
-        draw_area.x2 = LV_MATH_MAX(act_area.x1, act_area.x2);
-        draw_area.y1 = LV_MATH_MIN(act_area.y1, act_area.y2);
-        draw_area.y2 = LV_MATH_MAX(act_area.y1, act_area.y2);
-        fill_fp(&draw_area, mask, style->line.color, style->line.opa);
-
-        return;
-    }
-
-    /*Special case draw a vertical line*/
-    if(p1.x == p2.x) {
-        lv_area_t act_area;
-        act_area.x1 = p1.x - width_half;
-        act_area.x2 = p2.x + width_half + width_1;
-        act_area.y1 = p1.y;
-        act_area.y2 = p2.y;
-
-        lv_area_t draw_area;
-        draw_area.x1 = LV_MATH_MIN(act_area.x1, act_area.x2);
-        draw_area.x2 = LV_MATH_MAX(act_area.x1, act_area.x2);
-        draw_area.y1 = LV_MATH_MIN(act_area.y1, act_area.y2);
-        draw_area.y2 = LV_MATH_MAX(act_area.y1, act_area.y2);
-        fill_fp(&draw_area, mask, style->line.color, style->line.opa);
-        return;
-    }
-
-
-    while(1) {
-        if(hor == true && last_y != act_point.y) {
-            lv_area_t act_area;
-            lv_area_t draw_area;
-            act_area.x1 = last_x;
-            act_area.x2 = act_point.x - sx;
-            act_area.y1 = last_y - width_half ;
-            act_area.y2 = act_point.y - sy  + width_half + width_1;
-            last_y = act_point.y;
-            last_x = act_point.x;
-            draw_area.x1 = LV_MATH_MIN(act_area.x1, act_area.x2);
-            draw_area.x2 = LV_MATH_MAX(act_area.x1, act_area.x2);
-            draw_area.y1 = LV_MATH_MIN(act_area.y1, act_area.y2);
-            draw_area.y2 = LV_MATH_MAX(act_area.y1, act_area.y2);
-            if(width >= 0) {
-                fill_fp(&draw_area, mask, style->line.color, style->line.opa);
-            }
-
-#if LV_ANTIALIAS != 0
-            lv_coord_t seg_w = lv_area_get_width(&draw_area);  /*Segment width*/
-            lv_point_t aa_p1;
-            lv_point_t aa_p2;
-
-            aa_p1.x = draw_area.x1;
-            aa_p1.y = draw_area.y1 - 1;
-
-            aa_p2.x = draw_area.x1;
-            aa_p2.y = draw_area.y1 + width + 1;
-
-            lv_coord_t i;
-            for(i = 0; i  < seg_w; i++) {
-                lv_opa_t aa_opa = antialias_get_opa(seg_w, i, style->line.opa);
-
-                px_fp(aa_p1.x + i, aa_p1.y, mask, style->line.color, aa_invert ? aa_opa : style->line.opa - aa_opa);
-                px_fp(aa_p2.x + i, aa_p2.y, mask, style->line.color, aa_invert ? style->line.opa - aa_opa :  aa_opa);
-            }
-#endif
-        }
-        if(hor == false && last_x != act_point.x) {
-            lv_area_t act_area;
-            lv_area_t draw_area;
-            act_area.x1 = last_x - width_half;
-            act_area.x2 = act_point.x  - sx + width_half + width_1;
-            act_area.y1 = last_y ;
-            act_area.y2 = act_point.y - sy;
-            last_y = act_point.y;
-            last_x = act_point.x;
-
-            draw_area.x1 = LV_MATH_MIN(act_area.x1, act_area.x2);
-            draw_area.x2 = LV_MATH_MAX(act_area.x1, act_area.x2);
-            draw_area.y1 = LV_MATH_MIN(act_area.y1, act_area.y2);
-            draw_area.y2 = LV_MATH_MAX(act_area.y1, act_area.y2);
-            if(width >= 0) {
-                fill_fp(&draw_area, mask, style->line.color, style->line.opa);
-            }
-
-#if LV_ANTIALIAS != 0
-            lv_coord_t seg_h = lv_area_get_height(&draw_area);  /*Segment height*/
-            lv_point_t aa_p1;
-            lv_point_t aa_p2;
-
-            aa_p1.x = draw_area.x1 - 1;
-            aa_p1.y = draw_area.y1;
-
-            aa_p2.x = draw_area.x1 + width + 1;
-            aa_p2.y = draw_area.y1;
-
-            lv_coord_t i;
-            for(i = 0; i  < seg_h; i++) {
-                lv_opa_t aa_opa = antialias_get_opa(seg_h, i, style->line.opa);
-
-                px_fp(aa_p1.x, aa_p1.y + i, mask, style->line.color, aa_invert ? aa_opa : style->line.opa - aa_opa);
-                px_fp(aa_p2.x, aa_p2.y + i, mask, style->line.color, aa_invert ? style->line.opa - aa_opa :  aa_opa);
-            }
-#endif
-        }
-
-        /*Calc. the next point of the line*/
-        if(act_point.x == p2.x && act_point.y == p2.y) break;
-        e2 = err;
-        if(e2 > -dx) {
-            err -= dy;
-            act_point.x += sx;
-        }
-        if(e2 < dy) {
-            err += dx;
-            act_point.y += sy;
-        }
-    }
-
-    /*Draw the last part of the line*/
-    if(hor == true) {
-        lv_area_t act_area;
-        lv_area_t draw_area;
-        act_area.x1 = last_x;
-        act_area.x2 = act_point.x;
-        act_area.y1 = last_y - width_half ;
-        act_area.y2 = act_point.y + width_half + width_1;
-
-        draw_area.x1 = LV_MATH_MIN(act_area.x1, act_area.x2);
-        draw_area.x2 = LV_MATH_MAX(act_area.x1, act_area.x2);
-        draw_area.y1 = LV_MATH_MIN(act_area.y1, act_area.y2);
-        draw_area.y2 = LV_MATH_MAX(act_area.y1, act_area.y2);
-        if(width >= 0) {
-            fill_fp(&draw_area, mask, style->line.color, style->line.opa);
-        }
-
-#if LV_ANTIALIAS != 0
-        lv_coord_t seg_w = lv_area_get_width(&draw_area);  /*Segment width*/
-        lv_point_t aa_p1;
-        lv_point_t aa_p2;
-
-        aa_p1.x = draw_area.x1;
-        aa_p1.y = draw_area.y1 - 1;
-
-        aa_p2.x = draw_area.x1;
-        aa_p2.y = draw_area.y1 + width + 1;
-
-        lv_coord_t i;
-        for(i = 0; i  < seg_w; i++) {
-            lv_opa_t aa_opa = antialias_get_opa(seg_w, i, style->line.opa);
-
-            px_fp(aa_p1.x + i, aa_p1.y, mask, style->line.color, aa_invert ? aa_opa : style->line.opa - aa_opa);
-            px_fp(aa_p2.x + i, aa_p2.y, mask, style->line.color, aa_invert ? style->line.opa - aa_opa :  aa_opa);
-        }
-#endif
-
-    }
-    if(hor == false) {
-        lv_area_t act_area;
-        lv_area_t draw_area;
-        act_area.x1 = last_x - width_half;
-        act_area.x2 = act_point.x + width_half + width_1;
-        act_area.y1 = last_y;
-        act_area.y2 = act_point.y;
-
-        draw_area.x1 = LV_MATH_MIN(act_area.x1, act_area.x2);
-        draw_area.x2 = LV_MATH_MAX(act_area.x1, act_area.x2);
-        draw_area.y1 = LV_MATH_MIN(act_area.y1, act_area.y2);
-        draw_area.y2 = LV_MATH_MAX(act_area.y1, act_area.y2);
-        if(width >= 0) {
-            fill_fp(&draw_area, mask, style->line.color, style->line.opa);
-        }
-
-#if LV_ANTIALIAS != 0
-        lv_coord_t seg_h = lv_area_get_height(&draw_area);  /*Segment height*/
-        lv_point_t aa_p1;
-        lv_point_t aa_p2;
-
-        aa_p1.x = draw_area.x1 - 1;
-        aa_p1.y = draw_area.y1;
-
-        aa_p2.x = draw_area.x1 + width + 1;
-        aa_p2.y = draw_area.y1;
-
-        lv_coord_t i;
-        for(i = 0; i  < seg_h; i++) {
-            lv_opa_t aa_opa = antialias_get_opa(seg_h, i, style->line.opa);
-
-            px_fp(aa_p1.x, aa_p1.y + i, mask, style->line.color, aa_invert ? aa_opa : style->line.opa - aa_opa);
-            px_fp(aa_p2.x, aa_p2.y + i, mask, style->line.color, aa_invert ? style->line.opa - aa_opa :  aa_opa);
-        }
-#endif
-    }
-}
-
-
->>>>>>> 9c0bb3d3
 /**********************
  *   STATIC FUNCTIONS
  **********************/
