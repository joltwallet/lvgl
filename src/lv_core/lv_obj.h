/**
 * @file lv_obj.h
 *
 */

#ifndef LV_OBJ_H
#define LV_OBJ_H

#ifdef __cplusplus
extern "C" {
#endif

/*********************
 *      INCLUDES
 *********************/
#ifdef LV_CONF_INCLUDE_SIMPLE
#include "lv_conf.h"
#else
#include "../../../lv_conf.h"
#endif

#include <stddef.h>
#include <stdbool.h>
#include "lv_style.h"
#include "../lv_misc/lv_area.h"
#include "../lv_misc/lv_mem.h"
#include "../lv_misc/lv_ll.h"
#include "../lv_misc/lv_color.h"
#include "../lv_misc/lv_log.h"
#include "../lv_hal/lv_hal.h"

/*********************
 *      DEFINES
 *********************/

/*Error check of lv_conf.h*/
#if LV_HOR_RES_MAX == 0 || LV_VER_RES_MAX == 0
#error "LittlevGL: LV_HOR_RES_MAX and LV_VER_RES_MAX must be greater than 0"
#endif

#if LV_ANTIALIAS > 1
#error "LittlevGL: LV_ANTIALIAS can be only 0 or 1"
#endif

#define LV_MAX_ANCESTOR_NUM 8

#define LV_ANIM_IN 0x00       /*Animation to show an object. 'OR' it with lv_anim_builtin_t*/
#define LV_ANIM_OUT 0x80      /*Animation to hide an object. 'OR' it with lv_anim_builtin_t*/
#define LV_ANIM_DIR_MASK 0x80 /*ANIM_IN/ANIM_OUT mask*/

#define LV_EXT_CLICK_AREA_OFF   0
#define LV_EXT_CLICK_AREA_TINY  1
#define LV_EXT_CLICK_AREA_FULL  2

/**********************
 *      TYPEDEFS
 **********************/

struct _lv_obj_t;

enum {
    LV_DESIGN_DRAW_MAIN,
    LV_DESIGN_DRAW_POST,
    LV_DESIGN_COVER_CHK,
};
typedef uint8_t lv_design_mode_t;

typedef bool (*lv_design_cb_t)(struct _lv_obj_t * obj, const lv_area_t * mask_p,
                               lv_design_mode_t mode);

enum {
    LV_RES_INV = 0, /*Typically indicates that the object is deleted (become invalid) in the action
                       function or an operation was failed*/
    LV_RES_OK,      /*The object is valid (no deleted) after the action*/
};
typedef uint8_t lv_res_t;

enum {
    LV_EVENT_PRESSED,       /*The object has been pressed*/
    LV_EVENT_PRESSING,      /*The object is being pressed (called continuously while pressing)*/
    LV_EVENT_PRESS_LOST,    /*Still pressing but slid from the objects*/
    LV_EVENT_SHORT_CLICKED, /*Released before long press time. Not called if dragged.*/
    LV_EVENT_LONG_PRESSED, /*Pressing for `LV_INDEV_LONG_PRESS_TIME` time.  Not called if dragged.*/
    LV_EVENT_LONG_PRESSED_REPEAT, /*Called after `LV_INDEV_LONG_PRESS_TIME` in every
                                     `LV_INDEV_LONG_PRESS_REP_TIME` ms.  Not called if dragged.*/
    LV_EVENT_CLICKED,             /*Called on release if not dragged (regardless to long press)*/
    LV_EVENT_RELEASED,            /*Called in every cases when the object has been released*/
    LV_EVENT_LONG_HOVER_IN,       /*TODO*/
    LV_EVENT_LONG_HOVER_OUT,      /*TODO*/
    LV_EVENT_DRAG_BEGIN,
    LV_EVENT_DRAG_END,
    LV_EVENT_DRAG_THROW_BEGIN,
    LV_EVENT_FOCUSED,
    LV_EVENT_DEFOCUSED,
    LV_EVENT_VALUE_CHANGED,
    LV_EVENT_INSERT,
    LV_EVENT_SELECTED,
    LV_EVENT_REFRESH,
    LV_EVENT_APPLY,  /*"Ok", "Apply" or similar specific button has clicked*/
    LV_EVENT_CANCEL, /*"Close", "Cancel" or similar specific button has clicked*/
};
typedef uint8_t lv_event_t;

typedef void (*lv_event_cb_t)(struct _lv_obj_t * obj, lv_event_t event);

enum {
    /*General signals*/
    LV_SIGNAL_CLEANUP,
    LV_SIGNAL_CHILD_CHG,
    LV_SIGNAL_CORD_CHG,
    LV_SIGNAL_PARENT_SIZE_CHG,
    LV_SIGNAL_STYLE_CHG,
    LV_SIGNAL_REFR_EXT_DRAW_PAD,
    LV_SIGNAL_GET_TYPE,

    _LV_SIGNAL_FEEDBACK_SECTION_START,
    /*Input device related*/
    LV_SIGNAL_PRESSED,
    LV_SIGNAL_PRESSING,
    LV_SIGNAL_PRESS_LOST,
    LV_SIGNAL_RELEASED,
    LV_SIGNAL_LONG_PRESS,
    LV_SIGNAL_LONG_PRESS_REP,
    LV_SIGNAL_DRAG_BEGIN,
    LV_SIGNAL_DRAG_END,

    /*Group related*/
    LV_SIGNAL_FOCUS,
    LV_SIGNAL_DEFOCUS,
    LV_SIGNAL_CONTROL,
    _LV_SIGNAL_FEEDBACK_SECTION_END,
    LV_SIGNAL_GET_EDITABLE,
};
typedef uint8_t lv_signal_t;

typedef lv_res_t (*lv_signal_cb_t)(struct _lv_obj_t * obj, lv_signal_t sign, void * param);

enum {
    LV_ALIGN_CENTER = 0,
    LV_ALIGN_IN_TOP_LEFT,
    LV_ALIGN_IN_TOP_MID,
    LV_ALIGN_IN_TOP_RIGHT,
    LV_ALIGN_IN_BOTTOM_LEFT,
    LV_ALIGN_IN_BOTTOM_MID,
    LV_ALIGN_IN_BOTTOM_RIGHT,
    LV_ALIGN_IN_LEFT_MID,
    LV_ALIGN_IN_RIGHT_MID,
    LV_ALIGN_OUT_TOP_LEFT,
    LV_ALIGN_OUT_TOP_MID,
    LV_ALIGN_OUT_TOP_RIGHT,
    LV_ALIGN_OUT_BOTTOM_LEFT,
    LV_ALIGN_OUT_BOTTOM_MID,
    LV_ALIGN_OUT_BOTTOM_RIGHT,
    LV_ALIGN_OUT_LEFT_TOP,
    LV_ALIGN_OUT_LEFT_MID,
    LV_ALIGN_OUT_LEFT_BOTTOM,
    LV_ALIGN_OUT_RIGHT_TOP,
    LV_ALIGN_OUT_RIGHT_MID,
    LV_ALIGN_OUT_RIGHT_BOTTOM,
};
typedef uint8_t lv_align_t;

#if LV_USE_OBJ_REALIGN
typedef struct
{
    const struct _lv_obj_t * base;
    lv_coord_t xofs;
    lv_coord_t yofs;
    lv_align_t align;
    uint8_t auto_realign : 1;
    uint8_t origo_align : 1; /*1: the oigo (center of the object) was aligned with
                                `lv_obj_align_origo`*/
} lv_reailgn_t;
#endif

enum {
    LV_DRAG_DIR_HOR = 0x1,
    LV_DRAG_DIR_VER = 0x2,
    LV_DRAG_DIR_ALL = 0x3, /* Should be the bitwise OR of the above */
};

typedef uint8_t lv_drag_dir_t;

typedef struct _lv_obj_t
{
    struct _lv_obj_t * par; /*Pointer to the parent object*/
    lv_ll_t child_ll;       /*Linked list to store the children objects*/

    lv_area_t coords; /*Coordinates of the object (x1, y1, x2, y2)*/

    lv_event_cb_t event_cb;
    lv_signal_cb_t signal_cb; /*Object type specific signal function*/
    lv_design_cb_t design_cb; /*Object type specific design function*/

    void * ext_attr;      /*Object type specific extended data*/
    const lv_style_t * style_p; /*Pointer to the object's style*/

#if LV_USE_GROUP != 0
    void * group_p; /*Pointer to the group of the object*/
#endif

#if LV_USE_EXT_CLICK_AREA == LV_EXT_CLICK_AREA_TINY
    uint8_t ext_click_pad_hor;
    uint8_t ext_click_pad_ver;
#endif

#if LV_USE_EXT_CLICK_AREA == LV_EXT_CLICK_AREA_FULL
    lv_area_t ext_click_pad;
#endif

    /*Attributes and states*/
    uint8_t click : 1;          /*1: Can be pressed by an input device*/
    uint8_t drag : 1;           /*1: Enable the dragging*/
    lv_drag_dir_t drag_dir : 2; /* Which directions the object can be dragged in */
    uint8_t drag_throw : 1;     /*1: Enable throwing with drag*/
    uint8_t drag_parent : 1;    /*1: Parent will be dragged instead*/
    uint8_t hidden : 1;         /*1: Object is hidden*/
    uint8_t top : 1; /*1: If the object or its children is clicked it goes to the foreground*/
    uint8_t opa_scale_en : 1; /*1: opa_scale is set*/
    uint8_t parent_event : 1; /*1: Send the object's events to the parent too. */
    uint8_t protect;          /*Automatically happening actions can be prevented. 'OR'ed values from
                                 `lv_protect_t`*/
    lv_opa_t opa_scale; /*Scale down the opacity by this factor. Effects all children as well*/

<<<<<<< HEAD
    lv_coord_t ext_size; /*EXTtend the size of the object in every direction. E.g. for shadow drawing*/
#if LV_OBJ_REALIGN
=======
    lv_coord_t ext_draw_pad; /*EXTtend the size in every direction for drawing. */
#if LV_USE_OBJ_REALIGN
>>>>>>> 619403ce
    lv_reailgn_t realign;
#endif

#if LV_USE_USER_DATA_SINGLE
    lv_obj_user_data_t user_data;
#endif

#if LV_USE_USER_DATA_MULTI
    lv_obj_user_data_t event_user_data;
    lv_obj_user_data_t signal_user_data;
    lv_obj_user_data_t design_user_data;
#endif

} lv_obj_t;

/*Protect some attributes (max. 8 bit)*/
enum {
    LV_PROTECT_NONE      = 0x00,
    LV_PROTECT_CHILD_CHG = 0x01,   /*Disable the child change signal. Used by the library*/
    LV_PROTECT_PARENT    = 0x02,   /*Prevent automatic parent change (e.g. in lv_page)*/
    LV_PROTECT_POS       = 0x04,   /*Prevent automatic positioning (e.g. in lv_cont layout)*/
    LV_PROTECT_FOLLOW    = 0x08,   /*Prevent the object be followed in automatic ordering (e.g. in
                                      lv_cont PRETTY layout)*/
    LV_PROTECT_PRESS_LOST = 0x10,  /*If the `indev` was pressing this object but swiped out while
                                      pressing do not search other object.*/
    LV_PROTECT_CLICK_FOCUS = 0x20, /*Prevent focusing the object by clicking on it*/
};
typedef uint8_t lv_protect_t;

/*Used by `lv_obj_get_type()`. The object's and its ancestor types are stored here*/
typedef struct
{
    const char * type[LV_MAX_ANCESTOR_NUM]; /*[0]: the actual type, [1]: ancestor, [2] #1's ancestor
                                               ... [x]: "lv_obj" */
} lv_obj_type_t;

enum {
    LV_ANIM_NONE = 0,
    LV_ANIM_FLOAT_TOP,    /*Float from/to the top*/
    LV_ANIM_FLOAT_LEFT,   /*Float from/to the left*/
    LV_ANIM_FLOAT_BOTTOM, /*Float from/to the bottom*/
    LV_ANIM_FLOAT_RIGHT,  /*Float from/to the right*/
    LV_ANIM_GROW_H,       /*Grow/shrink  horizontally*/
    LV_ANIM_GROW_V,       /*Grow/shrink  vertically*/
};
typedef uint8_t lv_anim_builtin_t;

/**********************
 * GLOBAL PROTOTYPES
 **********************/

/**
 * Init. the 'lv' library.
 */
void lv_init(void);

/*--------------------
 * Create and delete
 *-------------------*/

/**
 * Create a basic object
 * @param parent pointer to a parent object.
 *                  If NULL then a screen will be created
 * @param copy pointer to a base object, if not NULL then the new object will be copied from it
 * @return pointer to the new object
 */
lv_obj_t * lv_obj_create(lv_obj_t * parent, const lv_obj_t * copy);

/**
 * Delete 'obj' and all of its children
 * @param obj pointer to an object to delete
 * @return LV_RES_INV because the object is deleted
 */
lv_res_t lv_obj_del(lv_obj_t * obj);

/**
 * Delete all children of an object
 * @param obj pointer to an object
 */
void lv_obj_clean(lv_obj_t * obj);

/**
 * Mark the object as invalid therefore its current position will be redrawn by 'lv_refr_task'
 * @param obj pointer to an object
 */
void lv_obj_invalidate(const lv_obj_t * obj);

/*=====================
 * Setter functions
 *====================*/

/*--------------------
 * Parent/children set
 *--------------------*/

/**
 * Set a new parent for an object. Its relative position will be the same.
 * @param obj pointer to an object. Can't be a screen.
 * @param parent pointer to the new parent object. (Can't be NULL)
 */
void lv_obj_set_parent(lv_obj_t * obj, lv_obj_t * parent);

/*--------------------
 * Coordinate set
 * ------------------*/

/**
 * Set relative the position of an object (relative to the parent)
 * @param obj pointer to an object
 * @param x new distance from the left side of the parent
 * @param y new distance from the top of the parent
 */
void lv_obj_set_pos(lv_obj_t * obj, lv_coord_t x, lv_coord_t y);

/**
 * Set the x coordinate of a object
 * @param obj pointer to an object
 * @param x new distance from the left side from the parent
 */
void lv_obj_set_x(lv_obj_t * obj, lv_coord_t x);

/**
 * Set the y coordinate of a object
 * @param obj pointer to an object
 * @param y new distance from the top of the parent
 */
void lv_obj_set_y(lv_obj_t * obj, lv_coord_t y);

/**
 * Set the size of an object
 * @param obj pointer to an object
 * @param w new width
 * @param h new height
 */
void lv_obj_set_size(lv_obj_t * obj, lv_coord_t w, lv_coord_t h);

/**
 * Set the width of an object
 * @param obj pointer to an object
 * @param w new width
 */
void lv_obj_set_width(lv_obj_t * obj, lv_coord_t w);

/**
 * Set the height of an object
 * @param obj pointer to an object
 * @param h new height
 */
void lv_obj_set_height(lv_obj_t * obj, lv_coord_t h);

/**
 * Align an object to an other object.
 * @param obj pointer to an object to align
 * @param base pointer to an object (if NULL the parent is used). 'obj' will be aligned to it.
 * @param align type of alignment (see 'lv_align_t' enum)
 * @param x_mod x coordinate shift after alignment
 * @param y_mod y coordinate shift after alignment
 */
void lv_obj_align(lv_obj_t * obj, const lv_obj_t * base, lv_align_t align, lv_coord_t x_mod,
                  lv_coord_t y_mod);

/**
 * Align an object to an other object.
 * @param obj pointer to an object to align
 * @param base pointer to an object (if NULL the parent is used). 'obj' will be aligned to it.
 * @param align type of alignment (see 'lv_align_t' enum)
 * @param x_mod x coordinate shift after alignment
 * @param y_mod y coordinate shift after alignment
 */
void lv_obj_align_origo(lv_obj_t * obj, const lv_obj_t * base, lv_align_t align, lv_coord_t x_mod,
                        lv_coord_t y_mod);

/**
 * Realign the object based on the last `lv_obj_align` parameters.
 * @param obj pointer to an object
 */
void lv_obj_realign(lv_obj_t * obj);

/**
 * Enable the automatic realign of the object when its size has changed based on the last
 * `lv_obj_align` parameters.
 * @param obj pointer to an object
 * @param en true: enable auto realign; false: disable auto realign
 */
void lv_obj_set_auto_realign(lv_obj_t * obj, bool en);

#if LV_USE_EXT_CLICK_AREA == LV_EXT_CLICK_AREA_TINY
/**
 * Set the size of an extended clickable area
 * @param obj pointer to an object
 * @param w extended width to both sides
 * @param h extended height to both sides
 */
void lv_obj_set_ext_click_area(lv_obj_t * obj, uint8_t w, uint8_t h);
#endif

#if LV_USE_EXT_CLICK_AREA == LV_EXT_CLICK_AREA_FULL
/**
 * Set the size of an extended clickable area
 * @param obj pointer to an object
 * @param left extended clickable are on the left [px]
 * @param right extended clickable are on the right [px]
 * @param top extended clickable are on the top [px]
 * @param bottom extended clickable are on the bottom [px]
 */
void lv_obj_set_ext_click_area(lv_obj_t * obj, lv_coord_t left, lv_coord_t right, lv_coord_t top, lv_coord_t bottom);
#endif

/*---------------------
 * Appearance set
 *--------------------*/

/**
 * Set a new style for an object
 * @param obj pointer to an object
 * @param style_p pointer to the new style
 */
void lv_obj_set_style(lv_obj_t * obj, const lv_style_t * style);

/**
 * Notify an object about its style is modified
 * @param obj pointer to an object
 */
void lv_obj_refresh_style(lv_obj_t * obj);

/**
 * Notify all object if a style is modified
 * @param style pointer to a style. Only the objects with this style will be notified
 *               (NULL to notify all objects)
 */
void lv_obj_report_style_mod(lv_style_t * style);

/*-----------------
 * Attribute set
 *----------------*/

/**
 * Hide an object. It won't be visible and clickable.
 * @param obj pointer to an object
 * @param en true: hide the object
 */
void lv_obj_set_hidden(lv_obj_t * obj, bool en);

/**
 * Enable or disable the clicking of an object
 * @param obj pointer to an object
 * @param en true: make the object clickable
 */
void lv_obj_set_click(lv_obj_t * obj, bool en);

/**
 * Enable to bring this object to the foreground if it
 * or any of its children is clicked
 * @param obj pointer to an object
 * @param en true: enable the auto top feature
 */
void lv_obj_set_top(lv_obj_t * obj, bool en);

/**
 * Enable the dragging of an object
 * @param obj pointer to an object
 * @param en true: make the object dragable
 */
void lv_obj_set_drag(lv_obj_t * obj, bool en);

/**
 * Set the directions an object can be dragged in
 * @param obj pointer to an object
 * @param drag_dir bitwise OR of allowed drag directions
 */
void lv_obj_set_drag_dir(lv_obj_t * obj, lv_drag_dir_t drag_dir);

/**
 * Enable the throwing of an object after is is dragged
 * @param obj pointer to an object
 * @param en true: enable the drag throw
 */
void lv_obj_set_drag_throw(lv_obj_t * obj, bool en);

/**
 * Enable to use parent for drag related operations.
 * If trying to drag the object the parent will be moved instead
 * @param obj pointer to an object
 * @param en true: enable the 'drag parent' for the object
 */
void lv_obj_set_drag_parent(lv_obj_t * obj, bool en);

/**
 * Propagate the events to the parent too
 * @param obj pointer to an object
 * @param en true: enable the event propagation
 */
void lv_obj_set_parent_event(lv_obj_t * obj, bool en);

/**
 * Set the opa scale enable parameter (required to set opa_scale with `lv_obj_set_opa_scale()`)
 * @param obj pointer to an object
 * @param en true: opa scaling is enabled for this object and all children; false: no opa scaling
 */
void lv_obj_set_opa_scale_enable(lv_obj_t * obj, bool en);

/**
 * Set the opa scale of an object
 * @param obj pointer to an object
 * @param opa_scale a factor to scale down opacity [0..255]
 */
void lv_obj_set_opa_scale(lv_obj_t * obj, lv_opa_t opa_scale);

/**
 * Set a bit or bits in the protect filed
 * @param obj pointer to an object
 * @param prot 'OR'-ed values from `lv_protect_t`
 */
void lv_obj_set_protect(lv_obj_t * obj, uint8_t prot);

/**
 * Clear a bit or bits in the protect filed
 * @param obj pointer to an object
 * @param prot 'OR'-ed values from `lv_protect_t`
 */
void lv_obj_clear_protect(lv_obj_t * obj, uint8_t prot);

/**
 * Set a an event handler function for an object.
 * Used by the user to react on event which happens with the object.
 * @param obj pointer to an object
 * @param cb the new event function
 */
void lv_obj_set_event_cb(lv_obj_t * obj, lv_event_cb_t cb);

/**
 * Send an event to the object
 * @param obj pointer to an object
 * @param event the type of the event from `lv_event_t`.
 * @param data arbitrary data depending on the object type and the event. (Usually `NULL`)
 * @return LV_RES_OK: `obj` was not deleted in the event; LV_RES_INV: `obj` was deleted in the event
 */
lv_res_t lv_event_send(lv_obj_t * obj, lv_event_t event, const void * data);

/**
 * Get the `data` parameter of the current event
 * @return the `data` parameter
 */
const void * lv_event_get_data(void);

/**
 * Set the a signal function of an object. Used internally by the library.
 * Always call the previous signal function in the new.
 * @param obj pointer to an object
 * @param cb the new signal function
 */
void lv_obj_set_signal_cb(lv_obj_t * obj, lv_signal_cb_t cb);

/**
 * Send an event to the object
 * @param obj pointer to an object
 * @param event the type of the event from `lv_event_t`.
 */
void lv_signal_send(lv_obj_t * obj, lv_signal_t signal, void * param);

/**
 * Set a new design function for an object
 * @param obj pointer to an object
 * @param cb the new design function
 */
void lv_obj_set_design_cb(lv_obj_t * obj, lv_design_cb_t cb);

/*----------------
 * Other set
 *--------------*/

/**
 * Allocate a new ext. data for an object
 * @param obj pointer to an object
 * @param ext_size the size of the new ext. data
 * @return pointer to the allocated ext
 */
void * lv_obj_allocate_ext_attr(lv_obj_t * obj, uint16_t ext_size);

/**
 * Send a 'LV_SIGNAL_REFR_EXT_SIZE' signal to the object
 * @param obj pointer to an object
 */
void lv_obj_refresh_ext_draw_pad(lv_obj_t * obj);

#if LV_USE_ANIMATION
/**
 * Animate an object
 * @param obj pointer to an object to animate
 * @param type type of animation from 'lv_anim_builtin_t'. 'OR' it with ANIM_IN or ANIM_OUT
 * @param time time of animation in milliseconds
 * @param delay delay before the animation in milliseconds
 * @param cb a function to call when the animation is ready
 */
void lv_obj_animate(lv_obj_t * obj, lv_anim_builtin_t type, uint16_t time, uint16_t delay,
                    void (*cb)(lv_obj_t *));
#endif

/*=======================
 * Getter functions
 *======================*/

/**
 * Return with the screen of an object
 * @param obj pointer to an object
 * @return pointer to a screen
 */
lv_obj_t * lv_obj_get_screen(const lv_obj_t * obj);

/**
 * Get the display of an object
 * @param scr pointer to an object
 * @return pointer the object's display
 */
lv_disp_t * lv_obj_get_disp(const lv_obj_t * obj);

/*---------------------
 * Parent/children get
 *--------------------*/

/**
 * Returns with the parent of an object
 * @param obj pointer to an object
 * @return pointer to the parent of  'obj'
 */
lv_obj_t * lv_obj_get_parent(const lv_obj_t * obj);

/**
 * Iterate through the children of an object (start from the "youngest, lastly created")
 * @param obj pointer to an object
 * @param child NULL at first call to get the next children
 *                  and the previous return value later
 * @return the child after 'act_child' or NULL if no more child
 */
lv_obj_t * lv_obj_get_child(const lv_obj_t * obj, const lv_obj_t * child);

/**
 * Iterate through the children of an object (start from the "oldest", firstly created)
 * @param obj pointer to an object
 * @param child NULL at first call to get the next children
 *                  and the previous return value later
 * @return the child after 'act_child' or NULL if no more child
 */
lv_obj_t * lv_obj_get_child_back(const lv_obj_t * obj, const lv_obj_t * child);

/**
 * Count the children of an object (only children directly on 'obj')
 * @param obj pointer to an object
 * @return children number of 'obj'
 */
uint16_t lv_obj_count_children(const lv_obj_t * obj);

/*---------------------
 * Coordinate get
 *--------------------*/

/**
 * Copy the coordinates of an object to an area
 * @param obj pointer to an object
 * @param cords_p pointer to an area to store the coordinates
 */
void lv_obj_get_coords(const lv_obj_t * obj, lv_area_t * cords_p);

/**
 * Get the x coordinate of object
 * @param obj pointer to an object
 * @return distance of 'obj' from the left side of its parent
 */
lv_coord_t lv_obj_get_x(const lv_obj_t * obj);

/**
 * Get the y coordinate of object
 * @param obj pointer to an object
 * @return distance of 'obj' from the top of its parent
 */
lv_coord_t lv_obj_get_y(const lv_obj_t * obj);

/**
 * Get the width of an object
 * @param obj pointer to an object
 * @return the width
 */
lv_coord_t lv_obj_get_width(const lv_obj_t * obj);

/**
 * Get the height of an object
 * @param obj pointer to an object
 * @return the height
 */
lv_coord_t lv_obj_get_height(const lv_obj_t * obj);

/**
 * Get that width reduced by the left and right padding.
 * @param obj pointer to an object
 * @return the width which still fits into the container
 */
lv_coord_t lv_obj_get_width_fit(lv_obj_t * obj);

/**
 * Get that height reduced by the top an bottom padding.
 * @param obj pointer to an object
 * @return the height which still fits into the container
 */
lv_coord_t lv_obj_get_height_fit(lv_obj_t * obj);

/**
 * Get the automatic realign property of the object.
 * @param obj pointer to an object
 * @return  true: auto realign is enabled; false: auto realign is disabled
 */
bool lv_obj_get_auto_realign(lv_obj_t * obj);


#if LV_USE_EXT_CLICK_AREA == LV_EXT_CLICK_AREA_TINY
/**
 * Get the horizontal padding of extended clickable area
 * @param obj pointer to an object
 * @return the horizontal padding
 */
uint8_t lv_obj_get_ext_click_pad_hor(const lv_obj_t * obj);

/**
 * Get the vertical padding of extended clickable area
 * @param obj pointer to an object
 * @return the vertical padding
 */
uint8_t lv_obj_get_ext_click_pad_ver(const lv_obj_t * obj);

#endif

#if LV_USE_EXT_CLICK_AREA == LV_EXT_CLICK_AREA_FULL
/**
 * Get the horizontal padding of extended clickable area
 * @param obj pointer to an object
 * @return the horizontal padding
 */
const lv_area_t * lv_obj_get_ext_click_pad(const lv_obj_t * obj);
#endif

/**
 * Get the extended size attribute of an object
 * @param obj pointer to an object
 * @return the extended size attribute
 */
lv_coord_t lv_obj_get_ext_draw_pad(const lv_obj_t * obj);

/*-----------------
 * Appearance get
 *---------------*/

/**
 * Get the style pointer of an object (if NULL get style of the parent)
 * @param obj pointer to an object
 * @return pointer to a style
 */
const lv_style_t * lv_obj_get_style(const lv_obj_t * obj);

/*-----------------
 * Attribute get
 *----------------*/

/**
 * Get the hidden attribute of an object
 * @param obj pointer to an object
 * @return true: the object is hidden
 */
bool lv_obj_get_hidden(const lv_obj_t * obj);

/**
 * Get the click enable attribute of an object
 * @param obj pointer to an object
 * @return true: the object is clickable
 */
bool lv_obj_get_click(const lv_obj_t * obj);

/**
 * Get the top enable attribute of an object
 * @param obj pointer to an object
 * @return true: the auto top feature is enabled
 */
bool lv_obj_get_top(const lv_obj_t * obj);

/**
 * Get the drag enable attribute of an object
 * @param obj pointer to an object
 * @return true: the object is dragable
 */
bool lv_obj_get_drag(const lv_obj_t * obj);

/**
 * Get the directions an object can be dragged
 * @param obj pointer to an object
 * @return bitwise OR of allowed directions an object can be dragged in
 */
lv_drag_dir_t lv_obj_get_drag_dir(const lv_obj_t * obj);

/**
 * Get the drag throw enable attribute of an object
 * @param obj pointer to an object
 * @return true: drag throw is enabled
 */
bool lv_obj_get_drag_throw(const lv_obj_t * obj);

/**
 * Get the drag parent attribute of an object
 * @param obj pointer to an object
 * @return true: drag parent is enabled
 */
bool lv_obj_get_drag_parent(const lv_obj_t * obj);

/**
 * Get the drag parent attribute of an object
 * @param obj pointer to an object
 * @return true: drag parent is enabled
 */
bool lv_obj_get_parent_event(const lv_obj_t * obj);

/**
 * Get the opa scale enable parameter
 * @param obj pointer to an object
 * @return true: opa scaling is enabled for this object and all children; false: no opa scaling
 */
lv_opa_t lv_obj_get_opa_scale_enable(const lv_obj_t * obj);

/**
 * Get the opa scale parameter of an object
 * @param obj pointer to an object
 * @return opa scale [0..255]
 */
lv_opa_t lv_obj_get_opa_scale(const lv_obj_t * obj);

/**
 * Get the protect field of an object
 * @param obj pointer to an object
 * @return protect field ('OR'ed values of `lv_protect_t`)
 */
uint8_t lv_obj_get_protect(const lv_obj_t * obj);

/**
 * Check at least one bit of a given protect bitfield is set
 * @param obj pointer to an object
 * @param prot protect bits to test ('OR'ed values of `lv_protect_t`)
 * @return false: none of the given bits are set, true: at least one bit is set
 */
bool lv_obj_is_protected(const lv_obj_t * obj, uint8_t prot);

/**
 * Get the signal function of an object
 * @param obj pointer to an object
 * @return the signal function
 */
lv_signal_cb_t lv_obj_get_signal_cb(const lv_obj_t * obj);

/**
 * Get the design function of an object
 * @param obj pointer to an object
 * @return the design function
 */
lv_design_cb_t lv_obj_get_design_cb(const lv_obj_t * obj);

/**
 * Get the event function of an object
 * @param obj pointer to an object
 * @return the event function
 */
lv_event_cb_t lv_obj_get_event_cb(const lv_obj_t * obj);

/*------------------
 * Other get
 *-----------------*/

/**
 * Get the ext pointer
 * @param obj pointer to an object
 * @return the ext pointer but not the dynamic version
 *         Use it as ext->data1, and NOT da(ext)->data1
 */
void * lv_obj_get_ext_attr(const lv_obj_t * obj);

/**
 * Get object's and its ancestors type. Put their name in `type_buf` starting with the current type.
 * E.g. buf.type[0]="lv_btn", buf.type[1]="lv_cont", buf.type[2]="lv_obj"
 * @param obj pointer to an object which type should be get
 * @param buf pointer to an `lv_obj_type_t` buffer to store the types
 */
void lv_obj_get_type(lv_obj_t * obj, lv_obj_type_t * buf);

#if LV_USE_USER_DATA_SINGLE
/**
 * Get a pointer to the object's user data
 * @param obj pointer to an object
 * @return pointer to the user data
 */
lv_obj_user_data_t * lv_obj_get_user_data(lv_obj_t * obj);
#endif

#if LV_USE_GROUP
/**
 * Get the group of the object
 * @param obj pointer to an object
 * @return the pointer to group of the object
 */
void * lv_obj_get_group(const lv_obj_t * obj);

/**
 * Tell whether the object is the focused object of a group or not.
 * @param obj pointer to an object
 * @return true: the object is focused, false: the object is not focused or not in a group
 */
bool lv_obj_is_focused(const lv_obj_t * obj);

#endif

/**********************
 *      MACROS
 **********************/

#ifdef __cplusplus
} /* extern "C" */
#endif

#endif /*LV_OBJ_H*/<|MERGE_RESOLUTION|>--- conflicted
+++ resolved
@@ -222,13 +222,8 @@
                                  `lv_protect_t`*/
     lv_opa_t opa_scale; /*Scale down the opacity by this factor. Effects all children as well*/
 
-<<<<<<< HEAD
-    lv_coord_t ext_size; /*EXTtend the size of the object in every direction. E.g. for shadow drawing*/
-#if LV_OBJ_REALIGN
-=======
     lv_coord_t ext_draw_pad; /*EXTtend the size in every direction for drawing. */
-#if LV_USE_OBJ_REALIGN
->>>>>>> 619403ce
+
     lv_reailgn_t realign;
 #endif
 
