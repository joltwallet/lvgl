/**
 * @file lv_text.c
 *
 */

/*********************
 *      INCLUDES
 *********************/
#include "lv_txt.h"
#include "lv_math.h"

/*********************
 *      DEFINES
 *********************/
#define NO_BREAK_FOUND  UINT32_MAX

/**********************
 *      TYPEDEFS
 **********************/

/**********************
 *  STATIC PROTOTYPES
 **********************/
static bool is_break_char(uint32_t letter);

#if LV_TXT_UTF8
static uint8_t lv_txt_utf8_size(const char * str);
static uint32_t lv_txt_unicode_to_utf8(uint32_t letter_uni);
static uint32_t lv_txt_utf8_next(const char * txt, uint32_t * i);
static uint32_t lv_txt_utf8_prev(const char * txt, uint32_t * i_start);
static uint32_t lv_txt_utf8_get_byte_id(const char * txt, uint32_t utf8_id);
static uint32_t lv_txt_utf8_get_char_id(const char * txt, uint32_t byte_id);
static uint32_t lv_txt_utf8_get_length(const char * txt);
#else
static uint8_t lv_txt_ascii_size(const char * str);
static uint32_t lv_txt_unicode_to_ascii(uint32_t letter_uni);
static uint32_t lv_txt_ascii_next(const char * txt, uint32_t * i);
static uint32_t lv_txt_ascii_prev(const char * txt, uint32_t * i_start);
static uint32_t lv_txt_ascii_get_byte_id(const char * txt, uint32_t utf8_id);
static uint32_t lv_txt_ascii_get_char_id(const char * txt, uint32_t byte_id);
static uint32_t lv_txt_ascii_get_length(const char * txt);
#endif

/**********************
 *  STATIC VARIABLES
 **********************/


/**********************
 *  GLOBAL VARIABLES
 **********************/
#if LV_TXT_UTF8
uint8_t (*lv_txt_encoded_size)(const char *) = 					lv_txt_utf8_size;
uint32_t (*lv_txt_unicode_to_encoded)(uint32_t) = 				lv_txt_unicode_to_utf8;
uint32_t (*lv_txt_encoded_next)(const char * , uint32_t *) =	lv_txt_utf8_next;
uint32_t (*lv_txt_encoded_prev)(const char * , uint32_t * ) =	lv_txt_utf8_prev;
uint32_t (*txt_encoded_get_byte_id)(const char * , uint32_t) =	lv_txt_utf8_get_byte_id;
uint32_t (*lv_encoded_get_char_id)(const char * , uint32_t) = 	lv_txt_utf8_get_char_id;
uint32_t (*lv_txt_get_encoded_length)(const char * ) = 			lv_txt_utf8_get_length;
#else
uint8_t (*lv_txt_encoded_size)(const char *) = 					lv_txt_ascii_size;
uint32_t (*lv_txt_unicode_to_encoded)(uint32_t) = 				lv_txt_unicode_to_ascii;
uint32_t (*lv_txt_encoded_next)(const char * , uint32_t *) =	lv_txt_ascii_next;
uint32_t (*lv_txt_encoded_prev)(const char * , uint32_t * ) =	lv_txt_ascii_prev;
uint32_t (*txt_encoded_get_byte_id)(const char * , uint32_t) =	lv_txt_ascii_get_byte_id;
uint32_t (*lv_encoded_get_char_id)(const char * , uint32_t) = 	lv_txt_ascii_get_char_id;
uint32_t (*lv_txt_get_encoded_length)(const char * ) = 			lv_txt_ascii_get_length;
#endif
/**********************
 *      MACROS
 **********************/

/**********************
 *   GLOBAL FUNCTIONS
 **********************/

/**
 * Get size of a text
 * @param size_res pointer to a 'point_t' variable to store the result
 * @param text pointer to a text
 * @param font pinter to font of the text
 * @param letter_space letter space of the text
 * @param txt.line_space line space of the text
 * @param flags settings for the text from 'txt_flag_t' enum
 * @param max_width max with of the text (break the lines to fit this size) Set CORD_MAX to avoid line breaks
 */
void lv_txt_get_size(lv_point_t * size_res, const char * text, const lv_font_t * font,
                     lv_coord_t letter_space, lv_coord_t line_space, lv_coord_t max_width, lv_txt_flag_t flag)
{
    size_res->x = 0;
    size_res->y = 0;

    if(text == NULL) return;
    if(font == NULL) return;

    if(flag & LV_TXT_FLAG_EXPAND) max_width = LV_COORD_MAX;

    uint32_t line_start = 0;
    uint32_t new_line_start = 0;
    lv_coord_t act_line_length;
    uint8_t letter_height = lv_font_get_height(font);

    /*Calc. the height and longest line*/
    while(text[line_start] != '\0') {
        new_line_start += lv_txt_get_next_line(&text[line_start], font, letter_space, max_width, flag);
        size_res->y += letter_height ;
        size_res->y += line_space;

        /*Calculate the the longest line*/
        act_line_length = lv_txt_get_width(&text[line_start], new_line_start - line_start,
                                           font, letter_space, flag);

        size_res->x = LV_MATH_MAX(act_line_length, size_res->x);
        line_start = new_line_start;
    }

    /*Ma ke the text one line taller if the last character is '\n' or '\r'*/
    if((line_start != 0) && (text[line_start - 1] == '\n' || text[line_start - 1] == '\r')) {
        size_res->y += letter_height + line_space;
    }

    /*Correction with the last line space or set the height manually if the text is empty*/
    if(size_res->y == 0) size_res->y = letter_height;
    else size_res->y -= line_space;

}

/**
 * Get the next line of text. Check line length and break chars too.
 * @param txt a '\0' terminated string
 * @param font pointer to a font
 * @param letter_space letter space
 * @param max_width max with of the text (break the lines to fit this size) Set CORD_MAX to avoid line breaks
 * @param flags settings for the text from 'txt_flag_type' enum
 * @return the index of the first char of the new line (in byte index not letter index. With UTF-8 they are different)
 */
uint16_t lv_txt_get_next_line(const char * txt, const lv_font_t * font,
                              lv_coord_t letter_space, lv_coord_t max_width, lv_txt_flag_t flag)
{
    if(txt == NULL) return 0;
    if(font == NULL) return 0;

    if(flag & LV_TXT_FLAG_EXPAND) max_width = LV_COORD_MAX;

    uint32_t i = 0;
    lv_coord_t cur_w = 0;
    uint32_t last_break = NO_BREAK_FOUND;
    lv_txt_cmd_state_t cmd_state = LV_TXT_CMD_STATE_WAIT;
    uint32_t letter = 0;

    while(txt[i] != '\0') {
        letter = lv_txt_encoded_next(txt, &i);

        /*Handle the recolor command*/
        if((flag & LV_TXT_FLAG_RECOLOR) != 0) {
            if(lv_txt_is_cmd(&cmd_state, letter) != false) {
                continue;   /*Skip the letter is it is part of a command*/
            }
        }

        /*Check for new line chars*/
        if(letter == '\n' || letter == '\r') {
            uint32_t i_tmp = i;
            uint32_t letter_next = lv_txt_encoded_next(txt, &i_tmp);
            if(letter == '\r' &&  letter_next == '\n') i = i_tmp;

            return i;    /*Return with the first letter of the next line*/

        } else { /*Check the actual length*/
            cur_w += lv_font_get_width(font, letter);

            /*If the txt is too long then finish, this is the line end*/
            if(cur_w > max_width) {
                /*If this a break char then break here.*/
                if(is_break_char(letter)) {
                    /* Now 'i' points to the next char because of txt_utf8_next()
                     * But we need the first char of the next line so keep it.
                     * Hence do nothing here*/
                }
                /*If already a break character is found, then break there*/
                if(last_break != NO_BREAK_FOUND) {
                    i = last_break;
                } else {
                    /* Now this character is out of the area so it will be first character of the next line*/
                    /* But 'i' already points to the next character (because of lv_txt_utf8_next) step beck one*/
                	lv_txt_encoded_prev(txt, &i);
                }

                /* Do not let to return without doing nothing.
                 * Find at least one character (Avoid infinite loop )*/
                if(i == 0) lv_txt_encoded_next(txt, &i);

                return i;
            }
            /*If this char still can fit to this line then check if
             * txt can be broken here later */
            else if(is_break_char(letter)) {
                last_break = i; /*Save the first char index  after break*/
            }
        }

        cur_w += letter_space;
    }

    return i;
}

/**
 * Give the length of a text with a given font
 * @param txt a '\0' terminate string
 * @param length length of 'txt' in character count and not bytes(UTF-8 can be 1,2,3 or 4 bytes long)
 * @param font pointer to a font
 * @param letter_space letter space
 * @param flags settings for the text from 'txt_flag_t' enum
 * @return length of a char_num long text
 */
lv_coord_t lv_txt_get_width(const char * txt, uint16_t length,
                            const lv_font_t * font, lv_coord_t letter_space, lv_txt_flag_t flag)
{
    if(txt == NULL) return 0;
    if(font == NULL) return 0;

    uint32_t i = 0;
    lv_coord_t width = 0;
    lv_txt_cmd_state_t cmd_state = LV_TXT_CMD_STATE_WAIT;
    uint32_t letter;

    if(length != 0) {
        while(i < length) {
            letter = lv_txt_encoded_next(txt, &i);
            if((flag & LV_TXT_FLAG_RECOLOR) != 0) {
                if(lv_txt_is_cmd(&cmd_state, letter) != false) {
                    continue;
                }
            }
<<<<<<< HEAD

			width += lv_font_get_width(font, letter);
			width += letter_space;
=======
>>>>>>> 818cd278

            /*If NO_BREAK is set and '\n' or '\r' found then ignore this letter */
            if(((flag & LV_TXT_FLAG_NO_BREAK) == 0) || (letter != '\n' && letter != '\r')) {
				width += lv_font_get_width(font, letter);
				width += letter_space;
            }
        }

        }

        width -= letter_space;  /*Trim the last letter space. Important if the text is center aligned */
    }

    return width;
}

/**
 * Check next character in a string and decide if the character is part of the command or not
 * @param state pointer to a txt_cmd_state_t variable which stores the current state of command processing
 *             (Initied. to TXT_CMD_STATE_WAIT )
 * @param c the current character
 * @return true: the character is part of a command and should not be written,
 *         false: the character should be written
 */
bool lv_txt_is_cmd(lv_txt_cmd_state_t * state, uint32_t c)
{
    bool ret = false;

    if(c == (uint32_t)LV_TXT_COLOR_CMD[0]) {
        if(*state == LV_TXT_CMD_STATE_WAIT) { /*Start char*/
            *state = LV_TXT_CMD_STATE_PAR;
            ret = true;
        } else if(*state == LV_TXT_CMD_STATE_PAR) { /*Other start char in parameter is escaped cmd. char */
            *state = LV_TXT_CMD_STATE_WAIT;
        } else if(*state == LV_TXT_CMD_STATE_IN) { /*Command end */
            *state = LV_TXT_CMD_STATE_WAIT;
            ret = true;
        }
    }

    /*Skip the color parameter and wait the space after it*/
    if(*state == LV_TXT_CMD_STATE_PAR) {
        if(c == ' ') {
            *state = LV_TXT_CMD_STATE_IN; /*After the parameter the text is in the command*/
        }
        ret = true;
    }

    return ret;
}

/**
 * Insert a string into an other
 * @param txt_buf the original text (must be big enough for the result text)
 * @param pos position to insert. Expressed in character index and not byte index (Different in UTF-8)
 *            0: before the original text, 1: after the first char etc.
 * @param ins_txt text to insert
 */
void lv_txt_ins(char * txt_buf, uint32_t pos, const char * ins_txt)
{
    uint32_t old_len = strlen(txt_buf);
    uint32_t ins_len = strlen(ins_txt);
    uint32_t new_len = ins_len + old_len;
#if LV_TXT_UTF8 != 0
    pos = txt_encoded_get_byte_id(txt_buf, pos);   /*Convert to byte index instead of letter index*/
#endif
    /*Copy the second part into the end to make place to text to insert*/
    uint32_t i;
    for(i = new_len; i >= pos + ins_len; i--) {
        txt_buf[i] = txt_buf[i - ins_len];
    }

    /* Copy the text into the new space*/
    memcpy(txt_buf + pos, ins_txt, ins_len);
}

/**
 * Delete a part of a string
 * @param txt string to modify
 * @param pos position where to start the deleting (0: before the first char, 1: after the first char etc.)
 * @param len number of characters to delete
 */
void lv_txt_cut(char * txt, uint32_t pos, uint32_t len)
{

    uint32_t old_len = strlen(txt);
#if LV_TXT_UTF8 != 0
    pos = txt_encoded_get_byte_id(txt, pos);   /*Convert to byte index instead of letter index*/
    len = txt_encoded_get_byte_id(&txt[pos], len);
#endif

    /*Copy the second part into the end to make place to text to insert*/
    uint32_t i;
    for(i = pos; i <= old_len - len; i++) {
        txt[i] = txt[i + len];
    }
}


/*******************************
 *   UTF-8 ENCODER/DECOER
 ******************************/

#if LV_TXT_UTF8

/**
 * Give the size of an UTF-8 coded character
 * @param str pointer to a character in a string
 * @return length of the UTF-8 character (1,2,3 or 4). O on invalid code
 */
static uint8_t lv_txt_utf8_size(const char * str)
{
    if((str[0] & 0x80) == 0) return 1;
    else if((str[0] & 0xE0) == 0xC0) return 2;
    else if((str[0] & 0xF0) == 0xE0) return 3;
    else if((str[0] & 0xF8) == 0xF0) return 4;
    return 0;
}


/**
 * Convert an Unicode letter to UTF-8.
 * @param letter_uni an Unicode letter
 * @return UTF-8 coded character in Little Endian to be compatible with C chars (e.g. 'Á', 'Ű')
 */
static uint32_t lv_txt_unicode_to_utf8(uint32_t letter_uni)
{
    if(letter_uni < 128) return letter_uni;
    uint8_t bytes[4];

    if(letter_uni < 0x0800) {
        bytes[0] = ((letter_uni >> 6)  & 0x1F) | 0xC0;
        bytes[1] = ((letter_uni >> 0)  & 0x3F) | 0x80;
        bytes[2] = 0;
        bytes[3] = 0;
    } else if(letter_uni < 0x010000) {
        bytes[0] = ((letter_uni >> 12) & 0x0F) | 0xE0;
        bytes[1] = ((letter_uni >> 6)  & 0x3F) | 0x80;
        bytes[2] = ((letter_uni >> 0)  & 0x3F) | 0x80;
        bytes[3] = 0;
    } else if(letter_uni < 0x110000) {
        bytes[0] = ((letter_uni >> 18) & 0x07) | 0xF0;
        bytes[1] = ((letter_uni >> 12) & 0x3F) | 0x80;
        bytes[2] = ((letter_uni >> 6)  & 0x3F) | 0x80;
        bytes[3] = ((letter_uni >> 0)  & 0x3F) | 0x80;
    }

    uint32_t * res_p = (uint32_t *)bytes;
    return *res_p;
}

/**
 * Decode an UTF-8 character from a string.
 * @param txt pointer to '\0' terminated string
 * @param i start byte index in 'txt' where to start.
 *          After call it will point to the next UTF-8 char in 'txt'.
 *          NULL to use txt[0] as index
 * @return the decoded Unicode character or 0 on invalid UTF-8 code
 */
static uint32_t lv_txt_utf8_next(const char * txt, uint32_t * i)
{
    /* Unicode to UTF-8
     * 00000000 00000000 00000000 0xxxxxxx -> 0xxxxxxx
     * 00000000 00000000 00000yyy yyxxxxxx -> 110yyyyy 10xxxxxx
     * 00000000 00000000 zzzzyyyy yyxxxxxx -> 1110zzzz 10yyyyyy 10xxxxxx
     * 00000000 000wwwzz zzzzyyyy yyxxxxxx -> 11110www 10zzzzzz 10yyyyyy 10xxxxxx
     * */

    uint32_t result = 0;

    /*Dummy 'i' pointer is required*/
    uint32_t i_tmp = 0;
    if(i == NULL) i = &i_tmp;

    /*Normal ASCII*/
    if((txt[*i] & 0x80) == 0) {
        result = txt[*i];
        (*i)++;
    }
    /*Real UTF-8 decode*/
    else {
        /*2 bytes UTF-8 code*/
        if((txt[*i] & 0xE0) == 0xC0) {
            result = (uint32_t)(txt[*i] & 0x1F) << 6;
            (*i)++;
            if((txt[*i] & 0xC0) != 0x80) return 0;  /*Invalid UTF-8 code*/
            result += (txt[*i] & 0x3F);
            (*i)++;
        }
        /*3 bytes UTF-8 code*/
        else if((txt[*i] & 0xF0) == 0xE0) {
            result = (uint32_t)(txt[*i] & 0x0F) << 12;
            (*i)++;

            if((txt[*i] & 0xC0) != 0x80) return 0;  /*Invalid UTF-8 code*/
            result += (uint32_t)(txt[*i] & 0x3F) << 6;
            (*i)++;

            if((txt[*i] & 0xC0) != 0x80) return 0;  /*Invalid UTF-8 code*/
            result += (txt[*i] & 0x3F);
            (*i)++;
        }
        /*4 bytes UTF-8 code*/
        else if((txt[*i] & 0xF8) == 0xF0) {
            result = (uint32_t)(txt[*i] & 0x07) << 18;
            (*i)++;

            if((txt[*i] & 0xC0) != 0x80) return 0;  /*Invalid UTF-8 code*/
            result += (uint32_t)(txt[*i] & 0x3F) << 12;
            (*i)++;

            if((txt[*i] & 0xC0) != 0x80) return 0;  /*Invalid UTF-8 code*/
            result += (uint32_t)(txt[*i] & 0x3F) << 6;
            (*i)++;

            if((txt[*i] & 0xC0) != 0x80) return 0;  /*Invalid UTF-8 code*/
            result += txt[*i] & 0x3F;
            (*i)++;
        } else {
            (*i)++; /*Not UTF-8 char. Go the next.*/
        }
    }
    return result;
}

/**
 * Get previous UTF-8 character form a string.
 * @param txt pointer to '\0' terminated string
 * @param i start byte index in 'txt' where to start. After the call it will point to the previous UTF-8 char in 'txt'.
 * @return the decoded Unicode character or 0 on invalid UTF-8 code
 */
static uint32_t lv_txt_utf8_prev(const char * txt, uint32_t * i)
{
    uint8_t c_size;
    uint8_t cnt = 0;

    /*Try to find a !0 long UTF-8 char by stepping one character back*/
    (*i)--;
    do {
        if(cnt >= 4) return 0;      /*No UTF-8 char found before the initial*/

        c_size = lv_txt_encoded_size(&txt[*i]);
        if(c_size == 0) {
            if(*i != 0)(*i)--;
            else return 0;
        }
        cnt++;
    } while(c_size == 0);

    uint32_t i_tmp = *i;
    uint32_t letter = lv_txt_encoded_next(txt, &i_tmp);   /*Character found, get it*/

    return letter;

}

/**
 * Convert a character index (in an UTF-8 text) to byte index.
 * E.g. in "AÁRT" index of 'R' is 2th char but start at byte 3 because 'Á' is 2 bytes long
 * @param txt a '\0' terminated UTF-8 string
 * @param utf8_id character index
 * @return byte index of the 'utf8_id'th letter
 */
static uint32_t lv_txt_utf8_get_byte_id(const char * txt, uint32_t utf8_id)
{
    uint32_t i;
    uint32_t byte_cnt = 0;
    for(i = 0; i < utf8_id; i++) {
        byte_cnt += lv_txt_encoded_size(&txt[byte_cnt]);
    }

    return byte_cnt;

}


/**
 * Convert a byte index (in an UTF-8 text) to character index.
 * E.g. in "AÁRT" index of 'R' is 2th char but start at byte 3 because 'Á' is 2 bytes long
 * @param txt a '\0' terminated UTF-8 string
 * @param byte_id byte index
 * @return character index of the letter at 'byte_id'th position
 */
static uint32_t lv_txt_utf8_get_char_id(const char * txt, uint32_t byte_id)
{
    uint32_t i = 0;
    uint32_t char_cnt = 0;

    while(i < byte_id) {
    	lv_txt_encoded_next(txt, &i); /*'i' points to the next letter so use the prev. value*/
        char_cnt++;
    }

    return char_cnt;
}

/**
 * Get the number of characters (and NOT bytes) in a string. Decode it with UTF-8 if enabled.
 * E.g.: "ÁBC" is 3 characters (but 4 bytes)
 * @param txt a '\0' terminated char string
 * @return number of characters
 */
static uint32_t lv_txt_utf8_get_length(const char * txt)
{
#if LV_TXT_UTF8 == 0
    return strlen(txt);
#else
    uint32_t len = 0;
    uint32_t i = 0;

    while(txt[i] != '\0') {
    	lv_txt_encoded_next(txt, &i);
        len++;
    }

    return len;
#endif
}

#else
/**
 * Give the size of an UTF-8 coded character
 * @param str pointer to a character in a string
 * @return length of the UTF-8 character (1,2,3 or 4). O on invalid code
 */
static uint8_t lv_txt_ascii_size(const char * str)
{
    return 1;
}


/**
 * Convert an Unicode letter to UTF-8.
 * @param letter_uni an Unicode letter
 * @return UTF-8 coded character in Little Endian to be compatible with C chars (e.g. 'Á', 'Ű')
 */
static uint32_t lv_txt_unicode_to_ascii(uint32_t letter_uni)
{
    if(letter_uni < 128) return letter_uni;
    else return ' ';
}

/**
 * Decode an UTF-8 character from a string.
 * @param txt pointer to '\0' terminated string
 * @param i start byte index in 'txt' where to start.
 *          After call it will point to the next UTF-8 char in 'txt'.
 *          NULL to use txt[0] as index
 * @return the decoded Unicode character or 0 on invalid UTF-8 code
 */
static uint32_t lv_txt_ascii_next(const char * txt, uint32_t * i)
{
    if(i == NULL) return txt[1];    /*Get the next char */

    uint8_t letter = txt[*i] ;
    (*i)++;
    return letter;
}

/**
 * Get previous UTF-8 character form a string.
 * @param txt pointer to '\0' terminated string
 * @param i start byte index in 'txt' where to start. After the call it will point to the previous UTF-8 char in 'txt'.
 * @return the decoded Unicode character or 0 on invalid UTF-8 code
 */
static uint32_t lv_txt_ascii_prev(const char * txt, uint32_t * i)
{
    if(i == NULL) return *(txt - 1);   /*Get the prev. char */

    (*i)--;
    uint8_t letter = txt[*i] ;

    return letter;
}

/**
 * Convert a character index (in an UTF-8 text) to byte index.
 * E.g. in "AÁRT" index of 'R' is 2th char but start at byte 3 because 'Á' is 2 bytes long
 * @param txt a '\0' terminated UTF-8 string
 * @param utf8_id character index
 * @return byte index of the 'utf8_id'th letter
 */
static uint32_t lv_txt_ascii_get_byte_id(const char * txt, uint32_t utf8_id)
{
    return utf8_id;     /*In Non encoded no difference*/
}


/**
 * Convert a byte index (in an UTF-8 text) to character index.
 * E.g. in "AÁRT" index of 'R' is 2th char but start at byte 3 because 'Á' is 2 bytes long
 * @param txt a '\0' terminated UTF-8 string
 * @param byte_id byte index
 * @return character index of the letter at 'byte_id'th position
 */
static uint32_t lv_txt_ascii_get_char_id(const char * txt, uint32_t byte_id)
{
    return byte_id;     /*In Non encoded no difference*/
}

/**
 * Get the number of characters (and NOT bytes) in a string. Decode it with UTF-8 if enabled.
 * E.g.: "ÁBC" is 3 characters (but 4 bytes)
 * @param txt a '\0' terminated char string
 * @return number of characters
 */
static uint32_t lv_txt_ascii_get_length(const char * txt)
{
    return strlen(txt);
}
#endif
/**********************
 *   STATIC FUNCTIONS
 **********************/

/**
 * Test if char is break char or not (a text can broken here or not)
 * @param letter a letter
 * @return false: 'letter' is not break char
 */
static bool is_break_char(uint32_t letter)
{
    uint8_t i;
    bool ret = false;

    /*Compare the letter to TXT_BREAK_CHARS*/
    for(i = 0; LV_TXT_BREAK_CHARS[i] != '\0'; i++) {
        if(letter == (uint32_t)LV_TXT_BREAK_CHARS[i]) {
            ret = true; /*If match then it is break char*/
            break;
        }
    }

    return ret;
}
<|MERGE_RESOLUTION|>--- conflicted
+++ resolved
@@ -233,20 +233,9 @@
                     continue;
                 }
             }
-<<<<<<< HEAD
 
 			width += lv_font_get_width(font, letter);
 			width += letter_space;
-=======
->>>>>>> 818cd278
-
-            /*If NO_BREAK is set and '\n' or '\r' found then ignore this letter */
-            if(((flag & LV_TXT_FLAG_NO_BREAK) == 0) || (letter != '\n' && letter != '\r')) {
-				width += lv_font_get_width(font, letter);
-				width += letter_space;
-            }
-        }
-
         }
 
         width -= letter_space;  /*Trim the last letter space. Important if the text is center aligned */
