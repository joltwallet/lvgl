--- conflicted
+++ resolved
@@ -290,11 +290,9 @@
 #include "lv_theme_night.h"
 #include "lv_theme_zen.h"
 #include "lv_theme_mono.h"
-<<<<<<< HEAD
 #include "lv_theme_nemo.h"
-=======
 #include "lv_theme_material.h"
->>>>>>> 745c6e57
+
 
 #ifdef __cplusplus
 } /* extern "C" */
