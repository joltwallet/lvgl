/**
 * @file lv_theme_zen.c
 *
 */

/*********************
 *      INCLUDES
 *********************/
#include "lv_theme.h"


#if USE_LV_THEME_ZEN

/*********************
 *      DEFINES
 *********************/

/**********************
 *      TYPEDEFS
 **********************/

/**********************
 *  STATIC PROTOTYPES
 **********************/

/**********************
 *  STATIC VARIABLES
 **********************/
static lv_theme_t theme;
/*Static style definitions*/
static lv_style_t def;
static lv_style_t sb;

/*Saved input parameters*/
static uint16_t _hue;
static lv_font_t * _font;

/**********************
 *      MACROS
 **********************/

/**********************
 *   STATIC FUNCTIONS
 **********************/

static void basic_init(void)
{
    static lv_style_t bg;
    static lv_style_t panel;

    lv_style_copy(&def, &lv_style_pretty);  /*Initialize the default style*/
    def.body.border.opa = LV_OPA_COVER;
    def.text.font = _font;
    def.text.color = LV_COLOR_HEX3(0x444);
    def.image.color = LV_COLOR_HEX3(0x444);

    lv_style_copy(&bg, &def);
    bg.body.main_color = LV_COLOR_WHITE;
    bg.body.grad_color = LV_COLOR_WHITE;
    bg.body.radius = 0;
    bg.body.border.width = 0;
    bg.body.shadow.width = 0;

    lv_style_copy(&panel, &bg);
    panel.body.radius = LV_DPI / 10;
    panel.body.border.width = 2;
    panel.body.border.color = lv_color_hsv_to_rgb(_hue, 30, 90);
    panel.body.border.opa = LV_OPA_COVER;
    panel.body.shadow.width = 4;
    panel.body.shadow.color = LV_COLOR_HEX3(0xddd);
    panel.body.padding.hor = LV_DPI / 6;
    panel.body.padding.ver = LV_DPI / 8;
    panel.body.padding.inner = LV_DPI / 10;

    lv_style_copy(&sb, &def);
    sb.body.main_color = lv_color_hsv_to_rgb(_hue, 30, 90);
    sb.body.grad_color = sb.body.main_color;
    sb.body.border.width = 0;
    sb.body.radius = LV_RADIUS_CIRCLE;
    sb.body.padding.inner = LV_DPI / 10;

    theme.style.bg = &bg;
    theme.style.panel = &panel;
}

static void cont_init(void)
{
#if USE_LV_CONT != 0


    theme.style.cont = theme.style.panel;
#endif
}

static void btn_init(void)
{
#if USE_LV_BTN != 0
    static lv_style_t rel, pr, tgl_pr, ina;
    lv_style_copy(&rel, &def);
    rel.body.empty = 1;
    rel.body.radius = LV_RADIUS_CIRCLE;
    rel.body.border.width = 2;
    rel.body.border.color = lv_color_hsv_to_rgb(_hue, 40, 90);
    rel.body.border.opa = LV_OPA_COVER;
    rel.body.shadow.width = 4;
    rel.body.shadow.color = LV_COLOR_HEX3(0xddd);
    rel.body.padding.hor = LV_DPI / 4;
    rel.body.padding.ver = LV_DPI / 8;
    rel.text.color = lv_color_hsv_to_rgb(_hue, 40, 90);
    rel.image.color = lv_color_hsv_to_rgb(_hue, 40, 90);

    lv_style_copy(&pr, &rel);
    pr.body.border.color = lv_color_hsv_to_rgb(_hue, 40, 60);
    pr.body.shadow.width = 0;
    pr.text.color = lv_color_hsv_to_rgb(_hue, 40, 60);
    pr.image.color = lv_color_hsv_to_rgb(_hue, 40, 60);

    lv_style_copy(&tgl_pr, &pr);
    tgl_pr.body.border.color = lv_color_hsv_to_rgb(_hue, 40, 50);
    tgl_pr.text.color = lv_color_hsv_to_rgb(_hue, 40, 50);
    tgl_pr.image.color = lv_color_hsv_to_rgb(_hue, 40, 50);

    lv_style_copy(&ina, &tgl_pr);
    ina.body.border.color = LV_COLOR_HEX3(0xbbb);
    ina.text.color = LV_COLOR_HEX3(0xbbb);
    ina.image.color = LV_COLOR_HEX3(0xbbb);

    theme.style.btn.rel = &rel;
    theme.style.btn.pr = &pr;
    theme.style.btn.tgl_rel = &pr;
    theme.style.btn.tgl_pr =  &tgl_pr;
    theme.style.btn.ina =  &ina;
#endif
}

static void label_init(void)
{
#if USE_LV_LABEL != 0
    static lv_style_t prim, sec, hint;
    lv_style_copy(&prim, &def);
    lv_style_copy(&sec, &def);
    lv_style_copy(&hint, &def);

    prim.text.color = LV_COLOR_HEX3(0x555);
    sec.text.color = lv_color_hsv_to_rgb(_hue, 50, 80);
    hint.text.color = lv_color_hsv_to_rgb(_hue, 25, 85);

    theme.style.label.prim = &prim;
    theme.style.label.sec = &sec;
    theme.style.label.hint = &hint;
#endif
}

static void img_init(void)
{
#if USE_LV_IMG != 0
    static lv_style_t img_light, img_dark;
    lv_style_copy(&img_light, &def);
    img_light.image.color = lv_color_hsv_to_rgb(_hue, 15, 85);
    img_light.image.intense = LV_OPA_80;

    lv_style_copy(&img_dark, &def);
    img_light.image.color = lv_color_hsv_to_rgb(_hue, 85, 55);
    img_light.image.intense = LV_OPA_80;

    theme.style.img.light = &img_light;
    theme.style.img.dark = &img_dark;
#endif
}

static void line_init(void)
{
#if USE_LV_LINE != 0


    theme.style.line.decor = &def;
#endif
}

static void led_init(void)
{
#if USE_LV_LED != 0

    static lv_style_t led;
    lv_style_copy(&led, &lv_style_pretty_color);
    led.body.shadow.width = LV_DPI / 10;
    led.body.radius = LV_RADIUS_CIRCLE;
    led.body.border.width = LV_DPI / 30;
    led.body.border.opa = LV_OPA_30;
    led.body.main_color = lv_color_hsv_to_rgb(_hue, 60, 100);
    led.body.grad_color = lv_color_hsv_to_rgb(_hue, 60, 40);
    led.body.border.color = lv_color_hsv_to_rgb(_hue, 60, 60);
    led.body.shadow.color = lv_color_hsv_to_rgb(_hue, 80, 100);

    theme.style.led = &led;
#endif
}

static void bar_init(void)
{
#if USE_LV_BAR
    static lv_style_t bg, indic;

    lv_style_copy(&bg, &def);
    bg.body.empty = 1;
    bg.body.radius = LV_RADIUS_CIRCLE;
    bg.body.border.width = 2;
    bg.body.border.opa = LV_OPA_COVER;
    bg.body.border.color = lv_color_hsv_to_rgb(_hue, 40, 90);

    lv_style_copy(&indic, &def);
    indic.body.radius = LV_RADIUS_CIRCLE;
    indic.body.main_color = lv_color_hsv_to_rgb(_hue, 40, 90);
    indic.body.grad_color = indic.body.main_color;
    indic.body.border.width = 0;
    indic.body.padding.hor = LV_DPI / 20;
    indic.body.padding.ver = LV_DPI / 20;


    theme.style.bar.bg = &bg;
    theme.style.bar.indic = &indic;
#endif
}

static void slider_init(void)
{
#if USE_LV_SLIDER != 0
    static lv_style_t knob;

    lv_style_copy(&knob, &def);
    knob.body.main_color = theme.style.bar.indic->body.main_color;
    knob.body.grad_color = knob.body.main_color;
    knob.body.radius = LV_RADIUS_CIRCLE;
    knob.body.border.width = 0;

    theme.style.slider.bg = theme.style.bar.bg;
    theme.style.slider.indic = theme.style.bar.indic;
    theme.style.slider.knob = &knob;
#endif
}

static void sw_init(void)
{
#if USE_LV_SW != 0
    static lv_style_t indic;

    lv_style_copy(&indic, theme.style.slider.indic);
    indic.body.radius = LV_RADIUS_CIRCLE;
    indic.body.main_color = lv_color_hsv_to_rgb(_hue, 15, 95);
    indic.body.grad_color = indic.body.main_color;
    indic.body.border.width = theme.style.slider.bg->body.border.width;
    indic.body.border.color = theme.style.slider.bg->body.border.color;
    indic.body.border.opa = theme.style.slider.bg->body.border.opa;
    indic.body.padding.hor = 0;
    indic.body.padding.ver = 0;



    theme.style.sw.bg = theme.style.slider.bg;
    theme.style.sw.indic = &indic;
    theme.style.sw.knob_off = theme.style.slider.knob;
    theme.style.sw.knob_on = theme.style.slider.knob;
#endif
}


static void lmeter_init(void)
{
#if USE_LV_LMETER != 0
    static lv_style_t lmeter;

    lv_style_copy(&lmeter, &def);
    lmeter.line.color = LV_COLOR_HEX3(0xddd);
    lmeter.line.width = 2;
    lmeter.body.main_color = lv_color_hsv_to_rgb(_hue, 80, 70);
    lmeter.body.grad_color = lmeter.body.main_color;
    lmeter.body.padding.hor = LV_DPI / 8;

    theme.style.lmeter = &lmeter;
#endif
}

static void gauge_init(void)
{
#if USE_LV_GAUGE != 0
    static lv_style_t gauge;

    lv_style_copy(&gauge, &def);
    gauge.line.color = lv_color_hsv_to_rgb(_hue, 50, 70);
    gauge.line.width = 1;
    gauge.body.main_color = LV_COLOR_HEX3(0x999);
    gauge.body.grad_color = gauge.body.main_color;
    gauge.body.padding.hor = LV_DPI / 16;
    gauge.body.border.color = LV_COLOR_HEX3(0x666);     /*Needle middle color*/

    theme.style.gauge = &gauge;
#endif
}

static void arc_init(void)
{
#if USE_LV_ARC != 0

    static lv_style_t arc;
    lv_style_copy(&arc, &def);
    arc.line.width = 10;
    arc.line.color = lv_color_hsv_to_rgb(_hue, 40, 90);
    arc.line.rounded = 1;

    /*For preloader*/
    arc.body.border.width = 0;

    theme.style.arc = &arc;
#endif
}

static void preload_init(void)
{
#if USE_LV_PRELOAD != 0

    theme.style.preload = theme.style.arc;
#endif
}

static void chart_init(void)
{
#if USE_LV_CHART
    theme.style.chart = theme.style.panel;
#endif
}

static void calendar_init(void)
{
#if USE_LV_CALENDAR != 0
    static lv_style_t ina_days;
    lv_style_copy(&ina_days, &def);
    ina_days.text.color = lv_color_hsv_to_rgb(_hue, 0, 70);

    static lv_style_t high_days;
    lv_style_copy(&high_days, &def);
    high_days.text.color = lv_color_hsv_to_rgb(_hue, 50, 90);

    static lv_style_t today_box;
    lv_style_copy(&today_box, &def);
    today_box.body.empty = 1;
    today_box.body.border.color = theme.style.panel->body.border.color;
    today_box.body.padding.ver = LV_DPI / 20;
    today_box.body.radius = LV_RADIUS_CIRCLE;

    theme.style.calendar.bg = theme.style.panel;
    theme.style.calendar.header = &lv_style_transp;
    theme.style.calendar.inactive_days = &ina_days;
    theme.style.calendar.highlighted_days = &high_days;
    theme.style.calendar.week_box = &lv_style_transp_fit;
    theme.style.calendar.today_box = &today_box;
#endif
}

static void cb_init(void)
{
#if USE_LV_CB != 0
    static lv_style_t rel, pr, tgl_rel, tgl_pr, ina;
    lv_style_copy(&rel, &def);
    rel.body.radius = LV_DPI / 20;
    rel.body.shadow.width = 0;
    rel.body.border.width = 3;
    rel.body.border.opa = LV_OPA_COVER;
    rel.body.border.color = lv_color_hsv_to_rgb(_hue, 35, 80);
    rel.body.main_color = LV_COLOR_HEX3(0xfff);
    rel.body.grad_color = rel.body.main_color;


    lv_style_copy(&pr, &rel);
    pr.body.border.color = lv_color_hsv_to_rgb(_hue, 35, 70);


    lv_style_copy(&tgl_rel, &rel);
    tgl_rel.body.border.color = lv_color_hsv_to_rgb(_hue, 45, 80);
    tgl_rel.body.main_color = lv_color_hsv_to_rgb(_hue, 40, 90);
    tgl_rel.body.grad_color = tgl_rel.body.main_color;

    lv_style_copy(&tgl_pr, &rel);
    tgl_pr.body.border.color = lv_color_hsv_to_rgb(_hue, 45, 70);
    tgl_pr.body.main_color = lv_color_hsv_to_rgb(_hue, 40, 80);
    tgl_pr.body.grad_color = tgl_pr.body.main_color;


    lv_style_copy(&ina, &rel);
    ina.body.border.color = LV_COLOR_HEX3(0xaaa);


    theme.style.cb.bg = &lv_style_transp;
    theme.style.cb.box.rel = &rel;
    theme.style.cb.box.pr = &pr;
    theme.style.cb.box.tgl_rel = &tgl_rel;
    theme.style.cb.box.tgl_pr = &tgl_pr;
    theme.style.cb.box.ina = &ina;
#endif
}


static void btnm_init(void)
{
#if USE_LV_BTNM
    static lv_style_t bg, rel, pr, tgl_rel, tgl_pr, ina;

    lv_style_copy(&bg, &lv_style_transp);
    bg.glass = 0;
    bg.body.padding.hor = 0;
    bg.body.padding.ver = 0;
    bg.body.padding.inner = LV_DPI / 15;
    bg.text.font = _font;

    lv_style_copy(&rel, &def);
    rel.body.empty = 1;
    rel.body.border.width = 0;

    lv_style_copy(&pr, &def);
    pr.body.empty = 1;
    pr.body.radius = LV_DPI / 1;
    pr.body.border.width = 2;
    pr.body.border.color = lv_color_hsv_to_rgb(_hue, 40, 60);
    pr.body.border.opa = LV_OPA_COVER;
    pr.text.color = lv_color_hsv_to_rgb(_hue, 40, 60);

    lv_style_copy(&tgl_rel, &pr);
    tgl_rel.body.empty = 0;
    tgl_rel.body.main_color = lv_color_hsv_to_rgb(_hue, 15, 95);
    tgl_rel.body.grad_color = tgl_rel.body.main_color;
    tgl_rel.body.border.width = 0;
    tgl_rel.text.color = lv_color_hsv_to_rgb(_hue, 60, 40);

    lv_style_copy(&tgl_pr, &tgl_rel);
    tgl_pr.body.main_color = lv_color_hsv_to_rgb(_hue, 30, 70);
    tgl_pr.body.grad_color = tgl_pr.body.main_color;

    lv_style_copy(&ina, &pr);
    ina.body.main_color = LV_COLOR_HEX3(0x888);
    ina.body.grad_color = tgl_pr.body.main_color;
    ina.text.color = LV_COLOR_HEX3(0x888);;

    theme.style.btnm.bg = &bg;
    theme.style.btnm.btn.rel = &rel;
    theme.style.btnm.btn.pr = &pr;
    theme.style.btnm.btn.tgl_rel = &tgl_rel;
    theme.style.btnm.btn.tgl_pr = &tgl_pr;
    theme.style.btnm.btn.ina = &ina;
#endif
}

static void kb_init(void)
{
#if USE_LV_KB
    static lv_style_t bg, rel, pr, tgl_rel, tgl_pr, ina;
    lv_style_copy(&bg, &def);
    bg.body.main_color = LV_COLOR_HEX3(0x666);
    bg.body.grad_color = bg.body.main_color;
    bg.body.padding.hor = 0;
    bg.body.padding.ver = 0;
    bg.body.padding.inner = 0;
    bg.body.radius = 0;
    bg.body.border.width = 0;

    lv_style_copy(&rel, &def);
    rel.body.empty = 1;
    rel.body.radius = 0;
    rel.body.border.width = 1;
    rel.body.border.color = LV_COLOR_HEX3(0x888);
    rel.body.border.opa = LV_OPA_COVER;
    rel.text.color = LV_COLOR_WHITE;

    lv_style_copy(&pr, &def);
    pr.body.main_color = LV_COLOR_HEX3(0xeee);
    pr.body.grad_color = pr.body.main_color;
    pr.body.border.color = LV_COLOR_HEX3(0x888);
    pr.body.border.width = 1;
    pr.body.border.opa = LV_OPA_COVER;
    pr.body.radius = 0;
    pr.text.color = LV_COLOR_HEX3(0x666);

    lv_style_copy(&tgl_rel, &pr);
    tgl_rel.body.main_color = LV_COLOR_HEX3(0x999);
    tgl_rel.body.grad_color = tgl_rel.body.main_color;
    tgl_rel.text.color = LV_COLOR_WHITE;


    lv_style_copy(&tgl_pr, &pr);
    tgl_pr.body.main_color = LV_COLOR_HEX3(0xbbb);
    tgl_pr.body.grad_color = tgl_pr.body.main_color;
    tgl_pr.text.color = LV_COLOR_HEX3(0xddd);

    lv_style_copy(&ina, &pr);
    ina.body.main_color = LV_COLOR_HEX3(0x777);
    ina.body.grad_color = ina.body.main_color;
    ina.text.color = LV_COLOR_HEX3(0xbbb);

    theme.style.kb.bg = &bg;
    theme.style.kb.btn.rel = &rel;
    theme.style.kb.btn.pr = &pr;
    theme.style.kb.btn.tgl_rel = &tgl_rel;
    theme.style.kb.btn.tgl_pr = &tgl_pr;
    theme.style.kb.btn.ina = &ina;
#endif

}

static void mbox_init(void)
{
#if USE_LV_MBOX
    static lv_style_t bg, rel, pr;
    lv_style_copy(&bg, theme.style.panel);
    bg.body.main_color = lv_color_hsv_to_rgb(_hue, 10, 95);
    bg.body.grad_color = bg.body.main_color;
    bg.text.color = lv_color_hsv_to_rgb(_hue, 40, 25);

    lv_style_copy(&rel, &def);
    rel.body.main_color = lv_color_hsv_to_rgb(_hue, 25, 85);
    rel.body.grad_color = rel.body.main_color;
    rel.body.radius = LV_RADIUS_CIRCLE;
    rel.body.border.width = 2;
    rel.body.border.color = lv_color_hsv_to_rgb(_hue, 30, 70);
    rel.body.padding.hor = LV_DPI / 4;
    rel.body.padding.ver = LV_DPI / 8;
    rel.text.color = bg.text.color;

    lv_style_copy(&pr, &rel);
    pr.body.border.color = lv_color_hsv_to_rgb(_hue, 30, 90);
    pr.text.color = lv_color_hsv_to_rgb(_hue, 40, 40);
    pr.body.main_color = lv_color_hsv_to_rgb(_hue, 20, 85);
    pr.body.grad_color = pr.body.main_color;


    theme.style.mbox.bg = &bg;
    theme.style.mbox.btn.bg = &lv_style_transp;
    theme.style.mbox.btn.rel = &rel;
    theme.style.mbox.btn.pr = &pr;
#endif
}

static void page_init(void)
{
#if USE_LV_PAGE


    theme.style.page.bg = theme.style.panel;
    theme.style.page.scrl = &lv_style_transp;
    theme.style.page.sb = &sb;
#endif
}

static void ta_init(void)
{
#if USE_LV_TA
    static lv_style_t oneline;
    lv_style_copy(&oneline, theme.style.panel);
    oneline.body.radius = LV_RADIUS_CIRCLE;
    oneline.body.padding.ver = LV_DPI / 10;
    oneline.body.shadow.width = 0;


    theme.style.ta.area = theme.style.panel;
    theme.style.ta.oneline = &oneline;
    theme.style.ta.cursor = NULL;     /*Let library to calculate the cursor's style*/
    theme.style.ta.sb = &def;
#endif
}

static void spinbox_init(void)
{
#if USE_LV_SPINBOX
    theme.style.spinbox.bg= theme.style.panel;
    theme.style.spinbox.cursor = theme.style.ta.cursor;
    theme.style.spinbox.sb = theme.style.ta.sb;
#endif
}

static void list_init(void)
{
#if USE_LV_LIST != 0
    static lv_style_t bg, rel, pr, tgl_rel, tgl_pr, ina;

    lv_style_copy(&bg, theme.style.panel);
    bg.body.padding.hor = 0;
    bg.body.padding.ver = 0;

    lv_style_copy(&rel, &def);
    rel.body.empty = 1;
    rel.body.border.width = 0;
    rel.body.padding.hor = LV_DPI / 8;
    rel.body.padding.ver = LV_DPI / 8;
    rel.text.color = LV_COLOR_HEX3(0x666);
    rel.image.color = LV_COLOR_HEX3(0x666);

    lv_style_copy(&pr, &rel);
<<<<<<< HEAD
    pr.text.color = theme.style.btn.pr->text.color;
=======
    pr.text.color = theme.btn.pr->text.color;
    pr.image.color = theme.btn.pr->image.color;
>>>>>>> 48bd4fec

    lv_style_copy(&tgl_rel, &rel);
    tgl_rel.text.color = lv_color_hsv_to_rgb(_hue, 50, 90);

    lv_style_copy(&tgl_pr, &rel);
<<<<<<< HEAD
    tgl_pr.text.color = theme.style.btn.tgl_pr->text.color;

    lv_style_copy(&ina, &rel);
    ina.text.color = theme.style.btn.ina->text.color;

    theme.style.list.sb = &sb;
    theme.style.list.bg = &bg;
    theme.style.list.scrl = &lv_style_transp_tight;
    theme.style.list.btn.rel = &rel;
    theme.style.list.btn.pr = &pr;
    theme.style.list.btn.tgl_rel = &tgl_rel;
    theme.style.list.btn.tgl_pr = &tgl_pr;
    theme.style.list.btn.ina = &ina;
=======
    tgl_pr.text.color = theme.btn.tgl_pr->text.color;
    tgl_pr.image.color = theme.btn.tgl_pr->image.color;

    lv_style_copy(&ina, &rel);
    ina.text.color = theme.btn.ina->text.color;
    ina.image.color = theme.btn.ina->image.color;

    theme.list.sb = &sb;
    theme.list.bg = &bg;
    theme.list.scrl = &lv_style_transp_tight;
    theme.list.btn.rel = &rel;
    theme.list.btn.pr = &pr;
    theme.list.btn.tgl_rel = &tgl_rel;
    theme.list.btn.tgl_pr = &tgl_pr;
    theme.list.btn.ina = &ina;
>>>>>>> 48bd4fec
#endif
}

static void ddlist_init(void)
{
#if USE_LV_DDLIST != 0
    static lv_style_t bg, sel;
    lv_style_copy(&bg, theme.style.panel);
    bg.text.line_space = LV_DPI / 8;
    bg.body.padding.hor = LV_DPI / 6;
    bg.body.padding.ver = LV_DPI / 8;
    bg.text.color = LV_COLOR_HEX3(0x666);

    lv_style_copy(&sel, &def);
    sel.body.empty = 1;
    sel.body.border.width = 0;
    sel.text.color = lv_color_hsv_to_rgb(_hue, 50, 80);

    theme.style.ddlist.bg = &bg;
    theme.style.ddlist.sel = &sel;
    theme.style.ddlist.sb = &def;
#endif
}

static void roller_init(void)
{
#if USE_LV_ROLLER != 0
    static lv_style_t bg, sel;
    lv_style_copy(&bg, &def);
    bg.body.border.width = 0;
    bg.body.empty = 1;
    bg.text.line_space = LV_DPI / 6;
    bg.text.color = LV_COLOR_HEX3(0x999);

    lv_style_copy(&sel, theme.style.panel);
    sel.body.radius = LV_RADIUS_CIRCLE;
    sel.body.empty = 1;

    theme.style.roller.bg = &bg;
    theme.style.roller.sel = &sel;
#endif
}

static void tabview_init(void)
{
#if USE_LV_TABVIEW != 0
    static lv_style_t btn_bg, indic, rel, pr, tgl_rel, tgl_pr;

    lv_style_copy(&btn_bg, &def);
    btn_bg.body.empty = 1;
    btn_bg.body.border.width = 2;
    btn_bg.body.border.part = LV_BORDER_BOTTOM;
    btn_bg.body.border.color = lv_color_hsv_to_rgb(_hue, 10, 90);

    lv_style_copy(&indic, &def);
    indic.body.padding.inner = LV_DPI / 16;
    indic.body.border.width = 0;
    indic.body.radius = LV_RADIUS_CIRCLE;
    indic.body.main_color = lv_color_hsv_to_rgb(_hue, 50, 80);
    indic.body.grad_color = indic.body.main_color;

    lv_style_copy(&rel, &def);
    rel.body.empty = 1;
    rel.body.border.width = 0;
    rel.text.color = LV_COLOR_HEX3(0x999);


    lv_style_copy(&pr, &rel);
    pr.text.color = LV_COLOR_HEX3(0x777);

    lv_style_copy(&tgl_rel, &rel);
    tgl_rel.text.color = lv_color_hsv_to_rgb(_hue, 50, 80);

    lv_style_copy(&tgl_pr, &rel);
    tgl_pr.text.color = lv_color_hsv_to_rgb(_hue, 50, 70);

    theme.style.tabview.bg = theme.style.bg;
    theme.style.tabview.indic = &indic;
    theme.style.tabview.btn.bg = &btn_bg;
    theme.style.tabview.btn.rel = &rel;
    theme.style.tabview.btn.pr = &pr;
    theme.style.tabview.btn.tgl_rel = &tgl_rel;
    theme.style.tabview.btn.tgl_pr = &tgl_pr;
#endif
}

static void tileview_init(void)
{
#if USE_LV_TILEVIEW != 0
    theme.style.tileview.bg = &lv_style_transp_tight;
    theme.style.tileview.scrl = &lv_style_transp_tight;
    theme.style.tileview.sb = theme.style.page.sb;
#endif
}

static void table_init(void)
{
#if USE_LV_TABLE != 0
    static lv_style_t cell;
    lv_style_copy(&cell, theme.style.panel);
    cell.body.radius = 0;
    cell.body.border.width = 1;
    cell.body.shadow.width = 0;
    cell.body.padding.hor = LV_DPI / 12;
    cell.body.padding.ver = LV_DPI / 12;

    theme.style.table.bg = &lv_style_transp_tight;
    theme.style.table.cell = &cell;
#endif
}

static void win_init(void)
{
#if USE_LV_WIN != 0
    static lv_style_t header, rel, pr;

    lv_style_copy(&header, &def);
    header.body.empty = 1;
    header.body.border.width = 2;
    header.body.border.part = LV_BORDER_BOTTOM;
    header.body.border.color = lv_color_hsv_to_rgb(_hue, 10, 90);
    header.text.color = LV_COLOR_HEX3(0x666);
    header.image.color = LV_COLOR_HEX3(0x666);

    lv_style_copy(&rel, &def);
    rel.body.empty = 1;
    rel.body.border.width = 0;
    rel.text.color =  LV_COLOR_HEX3(0x666);
    rel.image.color =  LV_COLOR_HEX3(0x666);

    lv_style_copy(&pr, &rel);
    pr.text.color = LV_COLOR_HEX3(0x333);
    pr.image.color = LV_COLOR_HEX3(0x333);

    theme.style.win.bg = theme.style.panel;
    theme.style.win.sb = &sb;
    theme.style.win.header = &header;
    theme.style.win.content.bg = &lv_style_transp;
    theme.style.win.content.scrl = &lv_style_transp;
    theme.style.win.btn.rel = &rel;
    theme.style.win.btn.pr = &pr;
#endif
}

/**********************
 *   GLOBAL FUNCTIONS
 **********************/



/**
 * Initialize the zen theme
 * @param hue [0..360] hue value from HSV color space to define the theme's base color
 * @param font pointer to a font (NULL to use the default)
 * @return pointer to the initialized theme
 */
lv_theme_t * lv_theme_zen_init(uint16_t hue, lv_font_t * font)
{
    if(font == NULL) font = LV_FONT_DEFAULT;

    _hue = hue;
    _font = font;

    /*For backward compatibility initialize all theme elements with a default style */
    uint16_t i;
    lv_style_t ** style_p = (lv_style_t **) &theme.style;
    for(i = 0; i < LV_THEME_STYLE_COUNT; i++) {
        *style_p = &def;
        style_p++;
    }

    basic_init();
    cont_init();
    btn_init();
    label_init();
    img_init();
    line_init();
    led_init();
    bar_init();
    slider_init();
    sw_init();
    lmeter_init();
    gauge_init();
    arc_init();
    preload_init();
    chart_init();
    calendar_init();
    cb_init();
    btnm_init();
    kb_init();
    mbox_init();
    page_init();
    ta_init();
    spinbox_init();
    list_init();
    ddlist_init();
    roller_init();
    tabview_init();
    tileview_init();
    table_init();
    win_init();

    return &theme;
}

/**
 * Get a pointer to the theme
 * @return pointer to the theme
 */
lv_theme_t * lv_theme_get_zen(void)
{
    return &theme;
}

/**********************
 *   STATIC FUNCTIONS
 **********************/

#endif
<|MERGE_RESOLUTION|>--- conflicted
+++ resolved
@@ -592,22 +592,19 @@
     rel.image.color = LV_COLOR_HEX3(0x666);
 
     lv_style_copy(&pr, &rel);
-<<<<<<< HEAD
     pr.text.color = theme.style.btn.pr->text.color;
-=======
-    pr.text.color = theme.btn.pr->text.color;
-    pr.image.color = theme.btn.pr->image.color;
->>>>>>> 48bd4fec
+    pr.image.color = theme.style.btn.pr->image.color;
 
     lv_style_copy(&tgl_rel, &rel);
     tgl_rel.text.color = lv_color_hsv_to_rgb(_hue, 50, 90);
 
     lv_style_copy(&tgl_pr, &rel);
-<<<<<<< HEAD
     tgl_pr.text.color = theme.style.btn.tgl_pr->text.color;
+    tgl_pr.image.color = theme.style.btn.tgl_pr->image.color;
 
     lv_style_copy(&ina, &rel);
     ina.text.color = theme.style.btn.ina->text.color;
+    ina.image.color = theme.style.btn.ina->image.color;
 
     theme.style.list.sb = &sb;
     theme.style.list.bg = &bg;
@@ -617,23 +614,6 @@
     theme.style.list.btn.tgl_rel = &tgl_rel;
     theme.style.list.btn.tgl_pr = &tgl_pr;
     theme.style.list.btn.ina = &ina;
-=======
-    tgl_pr.text.color = theme.btn.tgl_pr->text.color;
-    tgl_pr.image.color = theme.btn.tgl_pr->image.color;
-
-    lv_style_copy(&ina, &rel);
-    ina.text.color = theme.btn.ina->text.color;
-    ina.image.color = theme.btn.ina->image.color;
-
-    theme.list.sb = &sb;
-    theme.list.bg = &bg;
-    theme.list.scrl = &lv_style_transp_tight;
-    theme.list.btn.rel = &rel;
-    theme.list.btn.pr = &pr;
-    theme.list.btn.tgl_rel = &tgl_rel;
-    theme.list.btn.tgl_pr = &tgl_pr;
-    theme.list.btn.ina = &ina;
->>>>>>> 48bd4fec
 #endif
 }
 
