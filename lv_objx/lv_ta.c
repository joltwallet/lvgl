/**
 * @file lv_ta.c
 * 
 */


/*********************
 *      INCLUDES
 *********************/
#include "lv_conf.h"
#if USE_LV_TA != 0

#include "lv_ta.h"
#include "../lv_obj/lv_group.h"
#include "../lv_draw/lv_draw.h"
<<<<<<< HEAD
#include "misc/gfx/anim.h"
<<<<<<< ebfe8fbfd4d93bd0e09a8b16e96e623c5c6be0f2
#include "misc/gfx/text.h"
=======
#include "misc/math/math_base.h"
>>>>>>> lv_ta: cursor style bugfix on '\n'
=======
#include "../misc/gfx/anim.h"
>>>>>>> 9405abb3

/*********************
 *      DEFINES
 *********************/
/*Test configuration*/
#ifndef LV_TA_MAX_LENGTH
#define LV_TA_MAX_LENGTH    256
#endif

#ifndef LV_TA_CUR_BLINK_TIME
#define LV_TA_CUR_BLINK_TIME 400    /*ms*/
#endif

#ifndef LV_TA_PWD_SHOW_TIME
#define LV_TA_PWD_SHOW_TIME 1500    /*ms*/
#endif

#define LV_TA_DEF_WIDTH     (2 * LV_DPI)
#define LV_TA_DEF_HEIGHT    (1 * LV_DPI)

/**********************
 *      TYPEDEFS
 **********************/

/**********************
 *  STATIC PROTOTYPES
 **********************/
static bool lv_ta_design(lv_obj_t * ta, const area_t * mask, lv_design_mode_t mode);
static bool lv_ta_scrling_design(lv_obj_t * scrl, const area_t * mask, lv_design_mode_t mode);
static void cursor_blink_anim(lv_obj_t * ta, uint8_t show);
static void pwd_char_hider_anim(lv_obj_t * ta, int32_t x);
static void pwd_char_hider(lv_obj_t * ta);
static void lv_ta_save_valid_cursor_x(lv_obj_t * ta);

/**********************
 *  STATIC VARIABLES
 **********************/
lv_design_f_t ancestor_design_f;
lv_design_f_t scrl_design_f;

/**********************
 *      MACROS
 **********************/

/**********************
 *   GLOBAL FUNCTIONS
 **********************/

/*----------------- 
 * Create function
 *-----------------*/

/**
 * Create a text area objects
 * @param par pointer to an object, it will be the parent of the new text area
 * @param copy pointer to a text area object, if not NULL then the new object will be copied from it
 * @return pointer to the created text area
 */
lv_obj_t * lv_ta_create(lv_obj_t * par, lv_obj_t * copy)
{
    /*Create the ancestor object*/
    lv_obj_t * new_ta = lv_page_create(par, copy);
    dm_assert(new_ta);
    
    /*Allocate the object type specific extended data*/
    lv_ta_ext_t * ext = lv_obj_alloc_ext(new_ta, sizeof(lv_ta_ext_t));
    dm_assert(ext);
    ext->cursor_show = 1;
    ext->cursor_state = 0;
    ext->pwd_mode = 0;
    ext->pwd_tmp = NULL;
    ext->cursor_style = NULL;
    ext->cursor_pos = 0;
    ext->cursor_type = LV_TA_CURSOR_LINE;
    ext->cursor_valid_x = 0;
    ext->label = NULL;

    if(ancestor_design_f == NULL) ancestor_design_f = lv_obj_get_design_f(new_ta);
    if(scrl_design_f == NULL) scrl_design_f = lv_obj_get_design_f(ext->page.scrl);

    lv_obj_set_signal_f(new_ta, lv_ta_signal);
    lv_obj_set_signal_f(lv_page_get_scrl(new_ta), lv_ta_scrl_signal);
    lv_obj_set_design_f(new_ta, lv_ta_design);

    /*Init the new text area object*/
    if(copy == NULL) {
    	ext->label = lv_label_create(new_ta, NULL);

    	lv_obj_set_design_f(ext->page.scrl, lv_ta_scrling_design);
    	lv_label_set_long_mode(ext->label, LV_LABEL_LONG_BREAK);
    	lv_label_set_text(ext->label, "Text.area");
    	lv_page_glue_obj(ext->label, true);
    	lv_obj_set_click(ext->label, false);
    	lv_obj_set_style(new_ta, lv_style_get(LV_STYLE_PRETTY, NULL));
        lv_page_set_sb_mode(new_ta, LV_PAGE_SB_MODE_AUTO);
        lv_obj_set_style(lv_page_get_scrl(new_ta), lv_style_get(LV_STYLE_TRANSP_TIGHT, NULL));
    	lv_obj_set_size(new_ta, LV_TA_DEF_WIDTH, LV_TA_DEF_HEIGHT);
    }
    /*Copy an existing object*/
    else {
    	lv_obj_set_design_f(ext->page.scrl, lv_ta_scrling_design);
    	lv_ta_ext_t * copy_ext = lv_obj_get_ext(copy);
    	ext->label = lv_label_create(new_ta, copy_ext->label);
        ext->cursor_show = copy_ext->cursor_show;
        ext->pwd_mode = copy_ext->pwd_mode;
    	lv_page_glue_obj(ext->label, true);

        /*Refresh the style with new signal function*/
        lv_obj_refr_style(new_ta);
    }
    
    /*Create a cursor blinker animation*/
    anim_t a;
    a.var = new_ta;
    a.fp = (anim_fp_t)cursor_blink_anim;
    a.time = LV_TA_CUR_BLINK_TIME;
    a.act_time = 0;
    a.end_cb = NULL;
    a.start = 1;
    a.end = 0;
    a.repeat = 1;
    a.repeat_pause = 0;
    a.playback = 1;
    a.playback_pause = 0;
    a.path = anim_get_path(ANIM_PATH_STEP);
    anim_create(&a);

    return new_ta;
}

/**
 * Signal function of the text area
 * @param ta pointer to a text area object
 * @param sign a signal type from lv_signal_t enum
 * @param param pointer to a signal specific variable
 * @return true: the object is still valid (not deleted), false: the object become invalid
 */
bool lv_ta_signal(lv_obj_t * ta, lv_signal_t sign, void * param)
{
    bool valid;

    /* Include the ancient signal function */
    valid = lv_page_signal(ta, sign, param);

    /* The object can be deleted so check its validity and then
     * make the object specific signal handling */
    if(valid != false) {
    	lv_ta_ext_t * ext = lv_obj_get_ext(ta);
    	if(sign == LV_SIGNAL_CLEANUP) {
    	    if(ext->pwd_tmp != NULL) dm_free(ext->pwd_tmp);

            /* (The created label will be deleted automatically) */
    	} else if(sign == LV_SIGNAL_STYLE_CHG) {
            if(ext->label) {
            	lv_obj_t * scrl = lv_page_get_scrl(ta);
            	lv_style_t * style_scrl = lv_obj_get_style(scrl);
                lv_obj_set_width(ext->label, lv_obj_get_width(scrl) - 2 * style_scrl->hpad);
                lv_obj_set_pos(ext->label, style_scrl->hpad, style_scrl->vpad);
                lv_label_set_text(ext->label, NULL);

                lv_obj_refr_ext_size(lv_page_get_scrl(ta));
            }
    	} else if(sign == LV_SIGNAL_CORD_CHG) {
    		/*Set the label width according to the text area width*/
            if(ext->label) {
                if(lv_obj_get_width(ta) != area_get_width(param) ||
                  lv_obj_get_height(ta) != area_get_height(param)) {
                	lv_obj_t * scrl = lv_page_get_scrl(ta);
                	lv_style_t * style_scrl = lv_obj_get_style(scrl);
                    lv_obj_set_width(ext->label, lv_obj_get_width(scrl) - 2 * style_scrl->hpad);
                    lv_obj_set_pos(ext->label, style_scrl->hpad, style_scrl->vpad);
                    lv_label_set_text(ext->label, NULL);    /*Refresh the label*/
                }
            }
    	}
        else if (sign == LV_SIGNAL_CONTROLL) {
            char c = *((char*)param);
            if(c == LV_GROUP_KEY_RIGHT) {
                lv_ta_cursor_right(ta);
            } else if(c == LV_GROUP_KEY_LEFT) {
                lv_ta_cursor_left(ta);
            } else if(c == LV_GROUP_KEY_UP) {
                lv_ta_cursor_up(ta);
            } else if(c == LV_GROUP_KEY_DOWN) {
                lv_ta_cursor_down(ta);
            }
        }
    }
    return valid;
}

/**
 * Signal function of the scrollable part of the text area
 * @param scrl pointer to scrollable part of a text area object
 * @param sign a signal type from lv_signal_t enum
 * @param param pointer to a signal specific variable
 * @return true: the object is still valid (not deleted), false: the object become invalid
 */
bool lv_ta_scrl_signal(lv_obj_t * scrl, lv_signal_t sign, void * param)
{
    bool valid;

    /* Include the ancient signal function */
    valid = lv_page_scrl_signal(scrl, sign, param);

    /* The object can be deleted so check its validity and then
     * make the object specific signal handling */
    if(valid != false) {
        if(sign == LV_SIGNAL_REFR_EXT_SIZE) {
            /*Set ext. size because the cursor might be out of this object*/
            lv_obj_t * ta = lv_obj_get_parent(scrl);
            lv_ta_ext_t * ext = lv_obj_get_ext(ta);
            lv_style_t * style_label = lv_obj_get_style(ext->label);

            scrl->ext_size = MATH_MAX(scrl->ext_size, style_label->line_space + font_get_height(style_label->font));
        }
    }
    return valid;
}
/*=====================
 * Setter functions
 *====================*/

/**
 * Insert a character to the current cursor position
 * @param ta pointer to a text area object
 * @param c a character (could but UTF-8 code as well: 'Á' or txt_unicode_to_utf8(0x047C)
 */
void lv_ta_add_char(lv_obj_t * ta, uint32_t c)
{
	lv_ta_ext_t * ext = lv_obj_get_ext(ta);

    if(ext->pwd_mode != 0) pwd_char_hider(ta);  /*Make sure all the current text contains only '*'*/
#if TXT_UTF8 == 0
    char letter_buf[2];
    letter_buf[0] = c;
    letter_buf[1] = '\0';
#else
    /*Swap because of UTF-8 is "big-endian-like" */
    if(((c >> 8) & 0b11100000) == 0b11000000) {
        c = (c & 0xFF) << 8 | ((c >> 8) & 0xFF);
    }
    if(((c >> 16) & 0b11110000) == 0b11100000) {
        c = (c & 0xFF) << 16 | ((c >> 16) & 0xFF);
    }
    if(((c >> 24) & 0b11111000) == 0b11110000) {
        c = ((c & 0xFF) << 24) | (((c >> 8) & 0xFF) >> 16) | (((c >> 16) & 0xFF) >> 8) | ((c >> 24) & 0xFF);
    }

    char letter_buf[8] = {0};
    memcpy(letter_buf, &c, txt_utf8_size(c));
#endif
    lv_label_ins_text(ext->label, ext->cursor_pos, letter_buf);    /*Insert the character*/

    if(ext->pwd_mode != 0) {

        ext->pwd_tmp = dm_realloc(ext->pwd_tmp, strlen(ext->pwd_tmp) + 2);  /*+2: the new char + \0 */
        dm_assert(ext->pwd_tmp);
        txt_ins(ext->pwd_tmp, ext->cursor_pos, letter_buf);

        anim_t a;
        a.var = ta;
        a.fp = (anim_fp_t)pwd_char_hider_anim;
        a.time = LV_TA_PWD_SHOW_TIME;
        a.act_time = 0;
        a.end_cb = (anim_cb_t)pwd_char_hider;
        a.start = 0;
        a.end = 1;
        a.repeat = 0;
        a.repeat_pause = 0;
        a.playback = 0;
        a.playback_pause = 0;
        a.path = anim_get_path(ANIM_PATH_STEP);
        anim_create(&a);
    }

    /*Move the cursor after the new character*/
    lv_ta_set_cursor_pos(ta, lv_ta_get_cursor_pos(ta) + 1);

    /*It is a valid x step so save it*/
    lv_ta_save_valid_cursor_x(ta);

}

/**
 * Insert a text to the current cursor position
 * @param ta pointer to a text area object
 * @param txt a '\0' terminated string to insert
 */
void lv_ta_add_text(lv_obj_t * ta, const char * txt)
{
	lv_ta_ext_t * ext = lv_obj_get_ext(ta);

	const char * label_txt = lv_label_get_text(ext->label);
    uint16_t txt_len = strlen(txt);

    if(ext->pwd_mode != 0) pwd_char_hider(ta);  /*Make sure all the current text contains only '*'*/
    /*Insert the text*/

    lv_label_ins_text(ext->label, ext->cursor_pos, txt);


    if(ext->pwd_mode != 0) {
        ext->pwd_tmp = dm_realloc(ext->pwd_tmp, strlen(ext->pwd_tmp) + txt_len + 1);
        dm_assert(ext->pwd_tmp);

        txt_ins(ext->pwd_tmp, ext->cursor_pos, txt);

        anim_t a;
        a.var = ta;
        a.fp = (anim_fp_t)pwd_char_hider_anim;
        a.time = LV_TA_PWD_SHOW_TIME;
        a.act_time = 0;
        a.end_cb = (anim_cb_t)pwd_char_hider;
        a.start = 0;
        a.end = 1;
        a.repeat = 0;
        a.repeat_pause = 0;
        a.playback = 0;
        a.playback_pause = 0;
        a.path = anim_get_path(ANIM_PATH_STEP);
        anim_create(&a);
    }

    /*Move the cursor after the new text*/
    lv_ta_set_cursor_pos(ta, lv_ta_get_cursor_pos(ta) + txt_len);

    /*It is a valid x step so save it*/
    lv_ta_save_valid_cursor_x(ta);
}

/**
 * Set the text of a text area
 * @param ta pointer to a text area
 * @param txt pointer to the text
 */
void lv_ta_set_text(lv_obj_t * ta, const char * txt)
{
	lv_ta_ext_t * ext = lv_obj_get_ext(ta);
	lv_label_set_text(ext->label, txt);
	lv_ta_set_cursor_pos(ta, LV_TA_CUR_LAST);

	/*Don't let 'width == 0' because cursor will not be visible*/
	if(lv_obj_get_width(ext->label) == 0) {
	    lv_style_t * style = lv_obj_get_style(ext->label);
	    lv_obj_set_width(ext->label, font_get_width(style->font, ' '));
	}

	/*It is a valid x step so save it*/
	lv_ta_save_valid_cursor_x(ta);

    if(ext->pwd_mode != 0) {
        ext->pwd_tmp = dm_realloc(ext->pwd_tmp, strlen(txt) + 1);
        strcpy(ext->pwd_tmp, txt);

        anim_t a;
        a.var = ta;
        a.fp = (anim_fp_t)pwd_char_hider_anim;
        a.time = LV_TA_PWD_SHOW_TIME;
        a.act_time = 0;
        a.end_cb = (anim_cb_t)pwd_char_hider;
        a.start = 0;
        a.end = 1;
        a.repeat = 0;
        a.repeat_pause = 0;
        a.playback = 0;
        a.playback_pause = 0;
        a.path = anim_get_path(ANIM_PATH_STEP);
        anim_create(&a);
    }
}

/**
 * Delete a the left character from the current cursor position
 * @param ta pointer to a text area object
 */
void lv_ta_del(lv_obj_t * ta)
{
	lv_ta_ext_t * ext = lv_obj_get_ext(ta);
	uint16_t cur_pos = ext->cursor_pos;

	if(cur_pos == 0) return;

    char * label_txt = lv_label_get_text(ext->label);
	/*Delete a character*/
#if TXT_UTF8 == 0
    txt_cut(label_txt, ext->cursor_pos - 1, 1);
#else
    uint32_t byte_pos = txt_utf8_get_id(label_txt, ext->cursor_pos - 1);
    txt_cut(label_txt, ext->cursor_pos - 1, txt_utf8_size(label_txt[byte_pos]));
#endif
	/*Refresh the label*/
	lv_label_set_text(ext->label, label_txt);

	/*Don't let 'width == 0' because cursor will not be visible*/
    if(lv_obj_get_width(ext->label) == 0) {
        lv_style_t * style = lv_obj_get_style(ext->label);
        lv_obj_set_width(ext->label, style->line_width);
    }

    if(ext->pwd_mode != 0) {
#if TXT_UTF8 == 0
        txt_cut(ext->pwd_tmp, ext->cursor_pos - 1, 1);
#else
        uint32_t byte_pos = txt_utf8_get_id(ext->pwd_tmp, ext->cursor_pos - 1);
        txt_cut(ext->pwd_tmp, ext->cursor_pos - 1, txt_utf8_size(label_txt[byte_pos]));
#endif
        ext->pwd_tmp = dm_realloc(ext->pwd_tmp, strlen(ext->pwd_tmp) + 1);
        dm_assert(ext->pwd_tmp);
    }

	/*Move the cursor to the place of the deleted character*/
	lv_ta_set_cursor_pos(ta, ext->cursor_pos - 1);

	/*It is a valid x step so save it*/
	lv_ta_save_valid_cursor_x(ta);
}


/**
 * Set the cursor position
 * @param obj pointer to a text area object
 * @param pos the new cursor position in character index
 *             < 0 : index from the end of the text
 *             LV_TA_CUR_LAST: go after the last character
 */
void lv_ta_set_cursor_pos(lv_obj_t * ta, int16_t pos)
{
	lv_ta_ext_t * ext = lv_obj_get_ext(ta);
    lv_obj_t * scrl = lv_page_get_scrl(ta);
    lv_style_t * style_scrl = lv_obj_get_style(scrl);
	uint16_t len = txt_len(lv_label_get_text(ext->label));

	if(pos < 0) pos = len + pos;

	if(pos > len || pos == LV_TA_CUR_LAST) pos = len;

	ext->cursor_pos = pos;

	/*Position the label to make the cursor visible*/
	lv_obj_t * label_par = lv_obj_get_parent(ext->label);
	point_t cur_pos;
	lv_style_t * style = lv_obj_get_style(ta);
	const font_t * font_p = style->font;
	area_t label_cords;
    area_t ta_cords;
	lv_label_get_letter_pos(ext->label, pos, &cur_pos);
	lv_obj_get_cords(ta, &ta_cords);
    lv_obj_get_cords(ext->label, &label_cords);

	/*Check the top*/
	if(lv_obj_get_y(label_par) + cur_pos.y < 0) {
		lv_obj_set_y(label_par, - cur_pos.y);
	}

	/*Check the bottom*/
	cord_t font_h = font_get_height(font_p) >> FONT_ANTIALIAS;
	if(label_cords.y1 + cur_pos.y + font_h + style_scrl->vpad > ta_cords.y2) {
		lv_obj_set_y(label_par, -(cur_pos.y - lv_obj_get_height(ta) +
				                     font_h + 2 * style_scrl->vpad));
	}
	/*Check the left (use the font_h as general unit)*/
    if(lv_obj_get_x(label_par) + cur_pos.x < font_h) {
        lv_obj_set_x(label_par, - cur_pos.x + font_h);
    }

    /*Check the right (use the font_h as general unit)*/
    if(label_cords.x1 + cur_pos.x + font_h + style_scrl->hpad > ta_cords.x2) {
        lv_obj_set_x(label_par, -(cur_pos.x - lv_obj_get_width(ta) +
                                     font_h + 2 * style_scrl->hpad));
    }

    /*Reset cursor blink animation*/
    anim_t a;
    a.var = ta;
    a.fp = (anim_fp_t)cursor_blink_anim;
    a.time = LV_TA_CUR_BLINK_TIME;
    a.act_time = 0;
    a.end_cb = NULL;
    a.start = 1;
    a.end= 0;
    a.repeat = 1;
    a.repeat_pause = 0;
    a.playback = 1;
    a.playback_pause = 0;
    a.path = anim_get_path(ANIM_PATH_STEP);
    anim_create(&a);

	lv_obj_inv(ta);
}


/**
 * Move the cursor one character right
 * @param ta pointer to a text area object
 */
void lv_ta_cursor_right(lv_obj_t * ta)
{
	uint16_t cp = lv_ta_get_cursor_pos(ta);
	cp++;
	lv_ta_set_cursor_pos(ta, cp);

	/*It is a valid x step so save it*/
	lv_ta_save_valid_cursor_x(ta);
}

/**
 * Move the cursor one character left
 * @param ta pointer to a text area object
 */
void lv_ta_cursor_left(lv_obj_t * ta)
{
	uint16_t cp = lv_ta_get_cursor_pos(ta);
	if(cp > 0)  {
		cp--;
		lv_ta_set_cursor_pos(ta, cp);

		/*It is a valid x step so save it*/
		lv_ta_save_valid_cursor_x(ta);
	}
}

/**
 * Move the cursor one line down
 * @param ta pointer to a text area object
 */
void lv_ta_cursor_down(lv_obj_t * ta)
{
	lv_ta_ext_t * ext = lv_obj_get_ext(ta);
	point_t pos;

	/*Get the position of the current letter*/
	lv_label_get_letter_pos(ext->label, lv_ta_get_cursor_pos(ta), &pos);

	/*Increment the y with one line and keep the valid x*/
	lv_style_t * label_style = lv_obj_get_style(ext->label);
	const font_t * font_p = label_style->font;
    cord_t font_h = font_get_height(font_p) >> FONT_ANTIALIAS;
	pos.y += font_h + label_style->line_space + 1;
	pos.x = ext->cursor_valid_x;

	/*Do not go below he last line*/
	if(pos.y < lv_obj_get_height(ext->label)) {
		/*Get the letter index on the new cursor position and set it*/
		uint16_t new_cur_pos = lv_label_get_letter_on(ext->label, &pos);
		lv_ta_set_cursor_pos(ta, new_cur_pos);
	}
}

/**
 * Move the cursor one line up
 * @param ta pointer to a text area object
 */
void lv_ta_cursor_up(lv_obj_t * ta)
{
	lv_ta_ext_t * ext = lv_obj_get_ext(ta);
	point_t pos;

	/*Get the position of the current letter*/
	lv_label_get_letter_pos(ext->label, lv_ta_get_cursor_pos(ta), &pos);

	/*Decrement the y with one line and keep the valid x*/
	lv_style_t * label_style = lv_obj_get_style(ext->label);
	const font_t * font = label_style->font;
    cord_t font_h = font_get_height(font) >> FONT_ANTIALIAS;
	pos.y -= font_h + label_style->line_space - 1;
	pos.x = ext->cursor_valid_x;

	/*Get the letter index on the new cursor position and set it*/
	uint16_t new_cur_pos = lv_label_get_letter_on(ext->label, &pos);
	lv_ta_set_cursor_pos(ta, new_cur_pos);
}

/**
 * Set the cursor visibility.
 * @param ta pointer to a text area object
 * @return show true: show the cursor and blink it, false: hide cursor
 */
void lv_ta_set_cursor_show(lv_obj_t * ta, bool show)
{
    lv_ta_ext_t * ext = lv_obj_get_ext(ta);
    ext->cursor_show = show == false ? 0 : 1;
    ext->cursor_state = 0;
    lv_obj_inv(ta);
}

/**
 * Set the cursor type.
 * @param ta pointer to a text area object
 * @param cur_type: element of 'lv_ta_cursor_type_t'
 */
void lv_ta_set_cursor_type(lv_obj_t * ta, lv_ta_cursor_type_t cur_type)
{
    lv_ta_ext_t * ext = lv_obj_get_ext(ta);
    ext->cursor_type = cur_type;
    lv_obj_inv(ta);
}

/**
 * Set the style of the cursor (NULL to use label's style)
 * @param ta pointer to a text area object
 * @param style pointer to the new cursor style
 */
void lv_ta_set_cursor_style(lv_obj_t * ta, lv_style_t * style)
{
    lv_ta_ext_t * ext = lv_obj_get_ext(ta);
    ext->cursor_style = style;
    lv_obj_inv(ta);
}


/**
 * Enable/Disable password mode
 * @param ta ointer to a text area object
 * @param en true: enable, false: disable
 */
void lv_ta_set_pwd_mode(lv_obj_t * ta, bool en)
{
    lv_ta_ext_t * ext = lv_obj_get_ext(ta);

    /*Pwd mode is now enabled*/
    if(ext->pwd_mode == 0 && en != false) {
        char * txt = lv_label_get_text(ext->label);
        uint16_t len = strlen(txt);
        ext->pwd_tmp = dm_alloc(len + 1);
        strcpy(ext->pwd_tmp, txt);

        uint16_t i;
        for(i = 0; i < len; i++) {
            txt[i] = '*';       /*All char to '*'*/
        }
        txt[i] = '\0';

        lv_label_set_text(ext->label, NULL);
    }
    /*Pwd mode is now disabled*/
    else if(ext->pwd_mode == 1 && en == false) {
        lv_label_set_text(ext->label, ext->pwd_tmp);
        dm_free(ext->pwd_tmp);
        ext->pwd_tmp = NULL;
    }

    ext->pwd_mode = en == false ? 0 : 1;
}

/**
 * Configure the text area to one line or back to normal
 * @param ta pointer to a Text area object
 * @param en true: one line, false: normal
 */
void lv_ta_set_one_line(lv_obj_t * ta, bool en)
{
    if(en != false) {
        lv_ta_ext_t * ext = lv_obj_get_ext(ta);
        lv_style_t * style_ta = lv_obj_get_style(ta);
        lv_style_t * style_label = lv_obj_get_style(ext->label);
        cord_t font_h =  font_get_height(style_label->font) >> FONT_ANTIALIAS;

        lv_cont_set_fit(lv_page_get_scrl(ta), true, true);
        lv_obj_set_height(ta, font_h + style_ta->vpad * 2);
        lv_label_set_long_mode(ext->label, LV_LABEL_LONG_EXPAND);
        lv_label_set_no_break(ext->label, true);
        lv_obj_set_pos(lv_page_get_scrl(ta), style_ta->hpad, style_ta->vpad);
    } else {
        lv_ta_ext_t * ext = lv_obj_get_ext(ta);
        lv_style_t * style_ta = lv_obj_get_style(ta);

        lv_cont_set_fit(lv_page_get_scrl(ta), false, true);
        lv_label_set_long_mode(ext->label, LV_LABEL_LONG_BREAK);
        lv_label_set_no_break(ext->label, false);
        lv_obj_set_height(ta, LV_TA_DEF_HEIGHT);
        lv_obj_set_pos(lv_page_get_scrl(ta), style_ta->hpad, style_ta->vpad);
    }
}

/*=====================
 * Getter functions
 *====================*/

/**
 * Get the text of a text area
 * @param ta pointer to a text area object
 * @return pointer to the text
 */
const char * lv_ta_get_txt(lv_obj_t * ta)
{
	lv_ta_ext_t * ext = lv_obj_get_ext(ta);

	const char * txt;
	if(ext->pwd_mode == 0) {
	    txt = lv_label_get_text(ext->label);
	} else {
	    txt = ext->pwd_tmp;
	}

	return txt;
}


/**
 * Get the label of a text area
 * @param ta pointer to a text area object
 * @return pointer to the label object
 */
lv_obj_t * lv_ta_get_label(lv_obj_t * ta)
{
    lv_ta_ext_t * ext = lv_obj_get_ext(ta);
    return ext->label;
}


/**
 * Get the current cursor position in character index
 * @param ta pointer to a text area object
 * @return the cursor position
 */
uint16_t lv_ta_get_cursor_pos(lv_obj_t * ta)
{
	lv_ta_ext_t * ext = lv_obj_get_ext(ta);
	return ext->cursor_pos;
}

/**
 * Get the current cursor visibility.
 * @param ta pointer to a text area object
 * @return true: the cursor is drawn, false: the cursor is hidden
 */
bool lv_ta_get_cursor_show(lv_obj_t * ta)
{
    lv_ta_ext_t * ext = lv_obj_get_ext(ta);
    return ext->cursor_show;
}

/**
 * Get the current cursor type.
 * @param ta pointer to a text area object
 * @return element of 'lv_ta_cursor_type_t'
 */
lv_ta_cursor_type_t lv_ta_get_cursor_type(lv_obj_t * ta)
{
    lv_ta_ext_t * ext = lv_obj_get_ext(ta);
    return ext->cursor_type;
}

/**
 * Get the style of the cursor
 * @param ta pointer to a text area object
 * @return style pointer to the new cursor style
 */
lv_style_t *  lv_ta_get_cursor_style(lv_obj_t * ta)
{
    lv_ta_ext_t * ext = lv_obj_get_ext(ta);
    return ext->cursor_style;
}

/**
 * Get the password mode
 * @param ta pointer to a text area object
 * @return true: password mode is enabled, false: disabled
 */
bool lv_ta_get_pwd_mode(lv_obj_t * ta)
{
    lv_ta_ext_t * ext = lv_obj_get_ext(ta);
    return ext->pwd_mode;
}

/**********************
 *   STATIC FUNCTIONS
 **********************/

/**
 * Handle the drawing related tasks of the text areas
 * @param ta pointer to an object
 * @param mask the object will be drawn only in this area
 * @param mode LV_DESIGN_COVER_CHK: only check if the object fully covers the 'mask_p' area
 *                                  (return 'true' if yes)
 *             LV_DESIGN_DRAW_MAIN: draw the object (always return 'true')
 *             LV_DESIGN_DRAW_POST: drawing after every children are drawn
 * @param return true/false, depends on 'mode'
 */
static bool lv_ta_design(lv_obj_t * ta, const area_t * masp, lv_design_mode_t mode)
{
    if(mode == LV_DESIGN_COVER_CHK) {
    	/*Return false if the object is not covers the mask_p area*/
    	return ancestor_design_f(ta, masp, mode);
    } else if(mode == LV_DESIGN_DRAW_MAIN) {
		/*Draw the object*/
		ancestor_design_f(ta, masp, mode);

    } else if(mode == LV_DESIGN_DRAW_POST) {
		ancestor_design_f(ta, masp, mode);
    }
    return true;
}

/**
 * An extended scrollable design of the page. Calls the normal design function and draws a cursor.
 * @param scrl pointer to the scrollabla part of the Text area
 * @param mask  the object will be drawn only in this area
 * @param mode LV_DESIGN_COVER_CHK: only check if the object fully covers the 'mask_p' area
 *                                  (return 'true' if yes)
 *             LV_DESIGN_DRAW_MAIN: draw the object (always return 'true')
 *             LV_DESIGN_DRAW_POST: drawing after every children are drawn
 * @return return true/false, depends on 'mode'
 */
static bool lv_ta_scrling_design(lv_obj_t * scrl, const area_t * mask, lv_design_mode_t mode)
{
	if(mode == LV_DESIGN_COVER_CHK) {
		/*Return false if the object is not covers the mask_p area*/
		return scrl_design_f(scrl, mask, mode);
	} else if(mode == LV_DESIGN_DRAW_MAIN) {
		/*Draw the object*/
		scrl_design_f(scrl, mask, mode);
	} else if(mode == LV_DESIGN_DRAW_POST) {
		scrl_design_f(scrl, mask, mode);

		/*Draw the cursor too*/
		lv_obj_t * ta = lv_obj_get_parent(scrl);
		lv_ta_ext_t * ta_ext = lv_obj_get_ext(ta);
		if(ta_ext->cursor_show == 0 || ta_ext->cursor_state == 0) return true; 	/*The cursor is not visible now*/

        lv_style_t * label_style = lv_obj_get_style(ta_ext->label);

        lv_style_t cur_style;
        if(ta_ext->cursor_style != NULL) {
            lv_style_cpy(&cur_style, ta_ext->cursor_style);
        }
        else {
            /*If cursor style is not specified then use the modified label style */
        	lv_style_cpy(&cur_style, label_style);
        	color_t ccolor_tmp = cur_style.ccolor;		/*Make letter color to cursor color*/
        	cur_style.ccolor = cur_style.mcolor;		/*In block mode the letter color will be current background color*/
        	cur_style.mcolor = ccolor_tmp;
        	cur_style.gcolor = ccolor_tmp;
        	cur_style.bcolor = ccolor_tmp;
        	cur_style.bopa = OPA_COVER;
        	cur_style.bwidth = 1 * LV_DOWNSCALE;
        	cur_style.line_width = 1 * LV_DOWNSCALE;
        	cur_style.swidth = 0;
        	cur_style.radius = 0;
        	cur_style.empty = 0;
        	cur_style.opa = OPA_COVER;
        }

		uint16_t cur_pos = lv_ta_get_cursor_pos(ta);
		const char * txt = lv_label_get_text(ta_ext->label);

        uint32_t byte_pos;
#if TXT_UTF8 != 0
        byte_pos = txt_utf8_get_id(txt, cur_pos);
#else
        byte_pos = cur_pos;
#endif

		uint32_t letter = txt_utf8_next(&txt[byte_pos], NULL);
		printf("letter %d\n", letter);
		cord_t letter_w = font_get_width(label_style->font, letter != '\0' ? letter : ' ');
		cord_t letter_h = font_get_height(label_style->font) >> FONT_ANTIALIAS;

        /*Set letter_w (set not 0 on non printable but valid chars)*/
        cord_t letter_w;
		if(txt[byte_pos] == '\0' || txt[byte_pos] == '\n' || txt[byte_pos] == '\r') {
		    letter_w = font_get_width(label_style->font, ' ');
		} else {
            letter_w = font_get_width(label_style->font, txt[byte_pos]);
		}

		point_t letter_pos;
		lv_label_get_letter_pos(ta_ext->label, byte_pos, &letter_pos);

		/*If the cursor is out of the text (most right)  draw it to the next line*/
		if(letter_pos.x + ta_ext->label->cords.x1 + letter_w> ta_ext->label->cords.x2) {
		    letter_pos.x = 0;
		    letter_pos.y += letter_h + label_style->line_space;

		    if(txt[byte_pos] != '\0') txt_utf8_next(txt, &byte_pos);

		    if(txt[byte_pos] == '\0' || txt[byte_pos] == '\n' || txt[byte_pos] == '\r') {
                letter_w = font_get_width(label_style->font, ' ');
            } else {
                letter_w = font_get_width(label_style->font, txt[cur_pos]);
            }
		}

		/*Draw he cursor according to the type*/
		area_t cur_area;
		if(ta_ext->cursor_type == LV_TA_CURSOR_LINE) {
			cur_area.x1 = letter_pos.x + ta_ext->label->cords.x1;
			cur_area.y1 = letter_pos.y + ta_ext->label->cords.y1;
			cur_area.x2 = letter_pos.x + ta_ext->label->cords.x1 + cur_style.line_width;
			cur_area.y2 = letter_pos.y + ta_ext->label->cords.y1 + letter_h;
			lv_draw_rect(&cur_area, mask, &cur_style);
		} else if(ta_ext->cursor_type == LV_TA_CURSOR_BLOCK) {
			cur_area.x1 = letter_pos.x + ta_ext->label->cords.x1;
			cur_area.y1 = letter_pos.y + ta_ext->label->cords.y1;
			cur_area.x2 = letter_pos.x + ta_ext->label->cords.x1 + letter_w;
			cur_area.y2 = letter_pos.y + ta_ext->label->cords.y1 + letter_h;

			lv_draw_rect(&cur_area, mask, &cur_style);

			/*Get the current letter*/
#if TXT_UTF8 == 0
			char letter_buf[2];
			letter_buf[0] = txt[byte_pos];
            letter_buf[1] = '\0';
#else
            char letter_buf[8] = {0};
            memcpy(letter_buf, &txt[byte_pos], txt_utf8_size(txt[byte_pos]));
#endif
			lv_draw_label(&cur_area, mask, &cur_style, letter_buf, TXT_FLAG_NONE, 0);

		} else if(ta_ext->cursor_type == LV_TA_CURSOR_OUTLINE) {
			cur_area.x1 = letter_pos.x + ta_ext->label->cords.x1;
			cur_area.y1 = letter_pos.y + ta_ext->label->cords.y1;
			cur_area.x2 = letter_pos.x + ta_ext->label->cords.x1 + letter_w;
			cur_area.y2 = letter_pos.y + ta_ext->label->cords.y1 + letter_h;

			cur_style.empty = 1;
			if(cur_style.bwidth == 0) cur_style.bwidth = 1 * LV_DOWNSCALE; /*Be sure the border will be drawn*/
			lv_draw_rect(&cur_area, mask, &cur_style);
		} else if(ta_ext->cursor_type == LV_TA_CURSOR_UNDERLINE) {
			cur_area.x1 = letter_pos.x + ta_ext->label->cords.x1;
			cur_area.y1 = letter_pos.y + ta_ext->label->cords.y1 + letter_h - cur_style.line_width;
			cur_area.x2 = letter_pos.x + ta_ext->label->cords.x1 + letter_w;
			cur_area.y2 = letter_pos.y + ta_ext->label->cords.y1 + letter_h;

			lv_draw_rect(&cur_area, mask, &cur_style);
		}

	}

	return true;
}


/**
 * Called to blink the cursor
 * @param ta pointer to a text area
 * @param hide 1: hide the cursor, 0: show it
 */
static void cursor_blink_anim(lv_obj_t * ta, uint8_t show)
{
	lv_ta_ext_t * ext = lv_obj_get_ext(ta);
	if(show != ext->cursor_state) {
        ext->cursor_state = show == 0 ? 0 : 1;
        if(ext->cursor_show != 0) lv_obj_inv(ta);
	}
}


/**
 * Dummy function to animate char hiding in pwd mode.
 * Does nothing, but a function is required in car hiding anim.
 * (pwd_char_hider callback do the real job)
 * @param ta unused
 * @param x unused
 */
static void pwd_char_hider_anim(lv_obj_t * ta, int32_t x)
{

}

/**
 * Hide all characters (convert them to '*')
 * @param ta: pointer to text area object
 */
static void pwd_char_hider(lv_obj_t * ta)
{
    lv_ta_ext_t * ext = lv_obj_get_ext(ta);
    if(ext->pwd_mode != 0) {
        char * txt = lv_label_get_text(ext->label);
        int16_t len = txt_len(txt);
        bool refr = false;
        uint16_t i;
        for(i = 0; i < len; i++) txt[i] = '*';

        txt[i] = '\0';

        if(refr != false) lv_label_set_text(ext->label, txt);
    }
}

/**
 * Save the cursor x position as valid. It is important when jumping up/down to a shorter line
 * @param ta pointer to a text area object
 */
static void lv_ta_save_valid_cursor_x(lv_obj_t * ta)
{
	lv_ta_ext_t * ext = lv_obj_get_ext(ta);
	point_t cur_pos;
	lv_label_get_letter_pos(ext->label, ext->cursor_pos, &cur_pos);
	ext->cursor_valid_x = cur_pos.x;
}

#endif<|MERGE_RESOLUTION|>--- conflicted
+++ resolved
@@ -13,16 +13,9 @@
 #include "lv_ta.h"
 #include "../lv_obj/lv_group.h"
 #include "../lv_draw/lv_draw.h"
-<<<<<<< HEAD
 #include "misc/gfx/anim.h"
-<<<<<<< ebfe8fbfd4d93bd0e09a8b16e96e623c5c6be0f2
 #include "misc/gfx/text.h"
-=======
 #include "misc/math/math_base.h"
->>>>>>> lv_ta: cursor style bugfix on '\n'
-=======
-#include "../misc/gfx/anim.h"
->>>>>>> 9405abb3
 
 /*********************
  *      DEFINES
@@ -878,8 +871,6 @@
 #endif
 
 		uint32_t letter = txt_utf8_next(&txt[byte_pos], NULL);
-		printf("letter %d\n", letter);
-		cord_t letter_w = font_get_width(label_style->font, letter != '\0' ? letter : ' ');
 		cord_t letter_h = font_get_height(label_style->font) >> FONT_ANTIALIAS;
 
         /*Set letter_w (set not 0 on non printable but valid chars)*/
