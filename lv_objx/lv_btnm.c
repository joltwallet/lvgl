--- conflicted
+++ resolved
@@ -501,12 +501,7 @@
             area_tmp.x2 = area_tmp.x1 + txt_size.x;
             area_tmp.y2 = area_tmp.y1 + txt_size.y;
 
-<<<<<<< HEAD
-
             lv_draw_label(&area_tmp, mask, btn_style, opa_scale,  ext->map_p[txt_i], txt_flag, NULL);
-=======
-            lv_draw_label(&area_tmp, mask, btn_style, opa_scale,  ext->map_p[txt_i], LV_TXT_FLAG_NONE, NULL);
->>>>>>> 59151b37
         }
     }
     return true;
