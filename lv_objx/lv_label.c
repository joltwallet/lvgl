/**
 * @file lv_rect.c
 * 
 */

/*********************
 *      INCLUDES
 *********************/
#include "../../lv_conf.h"
#if USE_LV_LABEL != 0

#include "lv_label.h"
#include "../lv_core/lv_obj.h"
#include "../lv_core/lv_group.h"
#include "../lv_draw/lv_draw.h"
#include "../lv_misc/lv_color.h"
#include "../lv_misc/lv_math.h"

/*********************
 *      DEFINES
 *********************/
/*Test configurations*/
#ifndef LV_LABEL_SCROLL_SPEED
#define LV_LABEL_SCROLL_SPEED       (25) /*Hor, or ver. scroll speed (px/sec) in 'LV_LABEL_LONG_SCROLL/ROLL' mode*/
#endif

#define ANIM_WAIT_CHAR_COUNT 3

#define LV_LABEL_DOT_END_INV 0xFFFF

/**********************
 *      TYPEDEFS
 **********************/

/**********************
 *  STATIC PROTOTYPES
 **********************/
static lv_res_t lv_label_signal(lv_obj_t * label, lv_signal_t sign, void * param);
static bool lv_label_design(lv_obj_t * label, const lv_area_t * mask, lv_design_mode_t mode);
static void lv_label_refr_text(lv_obj_t * label);
static void lv_label_revert_dots(lv_obj_t *label);

#if USE_LV_ANIMATION
static void lv_label_set_offset_x(lv_obj_t * label, lv_coord_t x);
static void lv_label_set_offset_y(lv_obj_t * label, lv_coord_t y);
#endif
/**********************
 *  STATIC VARIABLES
 **********************/
static lv_signal_func_t ancestor_signal;

/**********************
 *      MACROS
 **********************/

/**********************
 *   GLOBAL FUNCTIONS
 **********************/

/**
 * Create a label objects
 * @param par pointer to an object, it will be the parent of the new label
 * @param copy pointer to a button object, if not NULL then the new object will be copied from it
 * @return pointer to the created button
 */
lv_obj_t * lv_label_create(lv_obj_t * par, lv_obj_t * copy)
{
    /*Create a basic object*/
    lv_obj_t * new_label = lv_obj_create(par, copy);
    lv_mem_assert(new_label);
    if(ancestor_signal == NULL) ancestor_signal = lv_obj_get_signal_func(new_label);
    
    /*Extend the basic object to a label object*/
    lv_obj_allocate_ext_attr(new_label, sizeof(lv_label_ext_t));
    
    lv_label_ext_t * ext = lv_obj_get_ext_attr(new_label);
    lv_mem_assert(ext);
    ext->text = NULL;
    ext->static_txt = 0;
    ext->recolor = 0;
    ext->no_break = 0;
    ext->body_draw = 0;
    ext->align = LV_LABEL_ALIGN_LEFT;
    ext->dot_end = LV_LABEL_DOT_END_INV;
    ext->long_mode = LV_LABEL_LONG_EXPAND;
    ext->anim_speed = LV_LABEL_SCROLL_SPEED;
    ext->offset.x = 0;
    ext->offset.y = 0;
	lv_obj_set_design_func(new_label, lv_label_design);
	lv_obj_set_signal_func(new_label, lv_label_signal);

    /*Init the new label*/
    if(copy == NULL) {
		lv_obj_set_click(new_label, false);
		lv_label_set_long_mode(new_label, LV_LABEL_LONG_EXPAND);
		lv_label_set_text(new_label, "Text");
        lv_label_set_style(new_label, NULL);        /*Inherit parent's style*/
    }
    /*Copy 'copy' if not NULL*/
    else {
        lv_label_ext_t * copy_ext = lv_obj_get_ext_attr(copy);
        lv_label_set_long_mode(new_label, lv_label_get_long_mode(copy));
        lv_label_set_recolor(new_label, lv_label_get_recolor(copy));
        lv_label_set_body_draw(new_label, lv_label_get_body_draw(copy));
        lv_label_set_align(new_label, lv_label_get_align(copy));
        if(copy_ext->static_txt == 0) lv_label_set_text(new_label, lv_label_get_text(copy));
        else lv_label_set_static_text(new_label, lv_label_get_text(copy));

        /*In DOT mode save the text byte-to-byte because a '\0' can be in the middle*/
        if(copy_ext->long_mode == LV_LABEL_LONG_DOT) {
            ext->text = lv_mem_realloc(ext->text, lv_mem_get_size(copy_ext->text));
            memcpy(ext->text, copy_ext->text, lv_mem_get_size(copy_ext->text));
        }

        memcpy(ext->dot_tmp, copy_ext->dot_tmp, sizeof(ext->dot_tmp));
        ext->dot_end = copy_ext->dot_end;

        /*Refresh the style with new signal function*/
        lv_obj_refresh_style(new_label);
    }
    return new_label;
}

/*=====================
 * Setter functions 
 *====================*/

/**
 * Set a new text for a label. Memory will be allocated to store the text by the label.
 * @param label pointer to a label object
 * @param text '\0' terminated character string. NULL to refresh with the current text.
 */
void lv_label_set_text(lv_obj_t * label, const char * text)
{
    lv_obj_invalidate(label);
    
    lv_label_ext_t * ext = lv_obj_get_ext_attr(label);

    /*If text is NULL then refresh */
    if(text == NULL) {
        lv_label_refr_text(label);
        return;
    }

    if(ext->text == text) {
        /*If set its own text then reallocate it (maybe its size changed)*/
        ext->text = lv_mem_realloc(ext->text, strlen(ext->text) + 1);
    } else {
        /*Allocate space for the new text*/
        uint32_t len = strlen(text) + 1;
        if(ext->text != NULL && ext->static_txt == 0) {
            lv_mem_free(ext->text);
            ext->text = NULL;
        }

        ext->text = lv_mem_alloc(len);
        strcpy(ext->text, text);
        ext->static_txt = 0;    /*Now the text is dynamically allocated*/
    }

    lv_label_refr_text(label);
}
/**
 * Set a new text for a label from a character array. The array don't has to be '\0' terminated.
 * Memory will be allocated to store the array by the label.
 * @param label pointer to a label object
 * @param array array of characters or NULL to refresh the label
 * @param size the size of 'array' in bytes
 */
void lv_label_set_array_text(lv_obj_t * label, const char * array, uint16_t size)
{
    lv_obj_invalidate(label);

    lv_label_ext_t * ext = lv_obj_get_ext_attr(label);

    /*If trying to set its own text or the array is NULL then refresh */
    if(array == ext->text || array == NULL) {
        lv_label_refr_text(label);
        return;
    }

    /*Allocate space for the new text*/
    if(ext->text != NULL && ext->static_txt == 0) {
        lv_mem_free(ext->text);
        ext->text = NULL;
    }
    ext->text = lv_mem_alloc(size + 1);
    memcpy(ext->text, array, size);
    ext->text[size] = '\0';
    ext->static_txt = 0;    /*Now the text is dynamically allocated*/

    lv_label_refr_text(label);
}

/**
 * Set a static text. It will not be saved by the label so the 'text' variable
 * has to be 'alive' while the label exist.
 * @param label pointer to a label object
 * @param text pointer to a text. NULL to refresh with the current text.
 */
void lv_label_set_static_text(lv_obj_t * label, const char * text)
{
    lv_label_ext_t * ext = lv_obj_get_ext_attr(label);
    if(ext->static_txt == 0 && ext->text != NULL) {
        lv_mem_free(ext->text);
        ext->text = NULL;
    }

    if(text != NULL) {
        ext->static_txt = 1;
        ext->text = (char *) text;
    }

    lv_label_refr_text(label);
}

/**
 * Set the behavior of the label with longer text then the object size
 * @param label pointer to a label object
 * @param long_mode the new mode from 'lv_label_long_mode' enum.
 */
void lv_label_set_long_mode(lv_obj_t * label, lv_label_long_mode_t long_mode)
{
    lv_label_ext_t * ext = lv_obj_get_ext_attr(label);

#if USE_LV_ANIMATION
    /*Delete the old animation (if exists)*/
    lv_anim_del(label, (lv_anim_fp_t) lv_obj_set_x);
    lv_anim_del(label, (lv_anim_fp_t) lv_obj_set_y);
    lv_anim_del(label, (lv_anim_fp_t) lv_label_set_offset_x);
    lv_anim_del(label, (lv_anim_fp_t) lv_label_set_offset_y);
#endif
    ext->offset.x = 0;
    ext->offset.y = 0;

    if(long_mode == LV_LABEL_LONG_ROLL) ext->expand = 1;
    else ext->expand = 0;

    /*Restore the character under the dots*/
    if(ext->long_mode == LV_LABEL_LONG_DOT && ext->dot_end != LV_LABEL_DOT_END_INV) {
        lv_label_revert_dots(label);
    }

    ext->long_mode = long_mode;
    lv_label_refr_text(label);
}

/**
 * Set the align of the label (left or center)
 * @param label pointer to a label object
 * @param align 'LV_LABEL_ALIGN_LEFT' or 'LV_LABEL_ALIGN_LEFT'
 */
void lv_label_set_align(lv_obj_t *label, lv_label_align_t align)
{
    lv_label_ext_t *ext = lv_obj_get_ext_attr(label);

    ext->align = align;

    lv_obj_invalidate(label);       /*Enough to invalidate because alignment is only drawing related (lv_refr_label_text() not required)*/

}

/**
 * Enable the recoloring by in-line commands
 * @param label pointer to a label object
 * @param recolor_en true: enable recoloring, false: disable
 */
void lv_label_set_recolor(lv_obj_t * label, bool recolor_en)
{
    lv_label_ext_t * ext = lv_obj_get_ext_attr(label);

    ext->recolor = recolor_en == false ? 0 : 1;

    lv_label_refr_text(label);  /*Refresh the text because the potential colo codes in text needs to be hided or revealed*/
}

/**
 * Set the label to ignore (or accept) line breaks on '\n'
 * @param label pointer to a label object
 * @param no_break_en true: ignore line breaks, false: make line breaks on '\n'
 */
void lv_label_set_no_break(lv_obj_t * label, bool no_break_en)
{
    lv_label_ext_t * ext = lv_obj_get_ext_attr(label);
    ext->no_break = no_break_en == false ? 0 : 1;

    lv_label_refr_text(label);
}

/**
 * Set the label to draw (or not draw) background specified in its style's body
 * @param label pointer to a label object
 * @param body_en true: draw body; false: don't draw body
 */
void lv_label_set_body_draw(lv_obj_t *label, bool body_en)
{
    lv_label_ext_t * ext = lv_obj_get_ext_attr(label);
    ext->body_draw = body_en == false ? 0 : 1;

    lv_obj_refresh_ext_size(label);

    lv_obj_invalidate(label);
}

/**
 * Set the label's animation speed in LV_LABEL_LONG_ROLL and SCROLL modes
 * @param label pointer to a label object
 * @param anim_speed speed of animation in px/sec unit
 */
void lv_label_set_anim_speed(lv_obj_t *label, uint16_t anim_speed)
{
    lv_label_ext_t *ext = lv_obj_get_ext_attr(label);
    ext->anim_speed = anim_speed;

    if(ext->long_mode == LV_LABEL_LONG_ROLL || ext->long_mode == LV_LABEL_LONG_SCROLL) {
        lv_label_refr_text(label);
    }
}

/*=====================
 * Getter functions 
 *====================*/

/**
 * Get the text of a label
 * @param label pointer to a label object
 * @return the text of the label
 */
char * lv_label_get_text(lv_obj_t * label)
{
    lv_label_ext_t * ext = lv_obj_get_ext_attr(label);
    
    return ext->text;
}

/**
 * Get the long mode of a label
 * @param label pointer to a label object
 * @return the long mode
 */
lv_label_long_mode_t lv_label_get_long_mode(lv_obj_t * label)
{
    lv_label_ext_t * ext = lv_obj_get_ext_attr(label);
    return ext->long_mode;
}

/**
 * Get the align attribute
 * @param label pointer to a label object
 * @return LV_LABEL_ALIGN_LEFT or LV_LABEL_ALIGN_CENTER
 */
lv_label_align_t lv_label_get_align(lv_obj_t * label)
{
    lv_label_ext_t * ext = lv_obj_get_ext_attr(label);
    return ext->align;
}

/**
 * Get the recoloring attribute
 * @param label pointer to a label object
 * @return true: recoloring is enabled, false: disable
 */
bool lv_label_get_recolor(lv_obj_t * label)
{
    lv_label_ext_t * ext = lv_obj_get_ext_attr(label);
    return ext->recolor == 0 ? false : true;
}

/**
 * Get the no break attribute
 * @param label pointer to a label object
 * @return true: no_break_enabled (ignore '\n' line breaks); false: make line breaks on '\n'
 */
bool lv_label_get_no_break(lv_obj_t * label)
{
    lv_label_ext_t * ext = lv_obj_get_ext_attr(label);
    return ext->no_break == 0 ? false : true;
}

/**
 * Get the body draw attribute
 * @param label pointer to a label object
 * @return true: draw body; false: don't draw body
 */
bool lv_label_get_body_draw(lv_obj_t *label)
{
    lv_label_ext_t * ext = lv_obj_get_ext_attr(label);
    return ext->body_draw == 0 ? false : true;
}

/**
 * Get the label's animation speed in LV_LABEL_LONG_ROLL and SCROLL modes
 * @param label pointer to a label object
 * @return speed of animation in px/sec unit
 */
uint16_t lv_label_get_anim_speed(lv_obj_t *label)
{
    lv_label_ext_t *ext = lv_obj_get_ext_attr(label);
    return ext->anim_speed;
}

/**
 * Get the relative x and y coordinates of a letter
 * @param label pointer to a label object
 * @param index index of the letter [0 ... text length]. Expressed in character index, not byte index (different in UTF-8)
 * @param pos store the result here (E.g. index = 0 gives 0;0 coordinates)
 */
void lv_label_get_letter_pos(lv_obj_t * label, uint16_t index, lv_point_t * pos)
{
	const char * txt = lv_label_get_text(label);
    lv_label_ext_t * ext = lv_obj_get_ext_attr(label);
    uint32_t line_start = 0;
    uint32_t new_line_start = 0;
    lv_coord_t max_w = lv_obj_get_width(label);
    lv_style_t * style = lv_obj_get_style(label);
    const lv_font_t * font = style->text.font;
    uint8_t letter_height = lv_font_get_height(font);
    lv_coord_t y = 0;
    lv_txt_flag_t flag = LV_TXT_FLAG_NONE;

    if(ext->recolor != 0) flag |= LV_TXT_FLAG_RECOLOR;
    if(ext->expand != 0) flag |= LV_TXT_FLAG_EXPAND;
    if(ext->no_break != 0) flag |= LV_TXT_FLAG_NO_BREAK;
    if(ext->align == LV_LABEL_ALIGN_CENTER) flag |= LV_TXT_FLAG_CENTER;

    /*If the width will be expanded  the set the max length to very big */
    if(ext->long_mode == LV_LABEL_LONG_EXPAND || ext->long_mode == LV_LABEL_LONG_SCROLL) {
        max_w = LV_COORD_MAX;
    }

    index = txt_utf8_get_byte_id(txt, index);

    /*Search the line of the index letter */;
    while (txt[new_line_start] != '\0') {
        new_line_start += lv_txt_get_next_line(&txt[line_start], font, style->text.letter_space, max_w, flag);
        if(index < new_line_start || txt[new_line_start] == '\0') break; /*The line of 'index' letter begins at 'line_start'*/

        y += letter_height + style->text.line_space;
        line_start = new_line_start;
    }

    /*If the last character is line break then go to the next line*/
    if((txt[index - 1] == '\n' || txt[index - 1] == '\r') && txt[index] == '\0') {
        y += letter_height + style->text.line_space;
        line_start = index;
    }

    /*Calculate the x coordinate*/
    lv_coord_t x = 0;
	uint32_t i = line_start;
    uint32_t cnt = line_start;                      /*Count the letter (in UTF-8 1 letter not 1 byte)*/
	lv_txt_cmd_state_t cmd_state = LV_TXT_CMD_STATE_WAIT;
	uint32_t letter;
	while(cnt < index) {
        cnt += lv_txt_utf8_size(txt[i]);
	    letter = lv_txt_utf8_next(txt, &i);
        /*Handle the recolor command*/
        if((flag & LV_TXT_FLAG_RECOLOR) != 0) {
            if(lv_txt_is_cmd(&cmd_state, txt[i]) != false) {
                continue; /*Skip the letter is it is part of a command*/
            }
        }
        x += lv_font_get_width(font, letter) + style->text.letter_space;
	}

	if(ext->align == LV_LABEL_ALIGN_CENTER) {
		lv_coord_t line_w;
        line_w = lv_txt_get_width(&txt[line_start], new_line_start - line_start,
                               font, style->text.letter_space, flag);
		x += lv_obj_get_width(label) / 2 - line_w / 2;
    }

    pos->x = x;
    pos->y = y;

}

/**
 * Get the index of letter on a relative point of a label
 * @param label pointer to label object
 * @param pos pointer to point with coordinates on a the label
 * @return the index of the letter on the 'pos_p' point (E.g. on 0;0 is the 0. letter)
 * Expressed in character index and not byte index (different in UTF-8)
 */
uint16_t lv_label_get_letter_on(lv_obj_t * label, lv_point_t * pos)
{
	const char * txt = lv_label_get_text(label);
    lv_label_ext_t * ext = lv_obj_get_ext_attr(label);
    uint32_t line_start = 0;
    uint32_t new_line_start = 0;
    lv_coord_t max_w = lv_obj_get_width(label);
    lv_style_t * style = lv_obj_get_style(label);
    const lv_font_t * font = style->text.font;
    uint8_t letter_height = lv_font_get_height(font);
    lv_coord_t y = 0;
    lv_txt_flag_t flag = LV_TXT_FLAG_NONE;

    if(ext->recolor != 0) flag |= LV_TXT_FLAG_RECOLOR;
    if(ext->expand != 0) flag |= LV_TXT_FLAG_EXPAND;
    if(ext->no_break != 0) flag |= LV_TXT_FLAG_NO_BREAK;
    if(ext->align == LV_LABEL_ALIGN_CENTER) flag |= LV_TXT_FLAG_CENTER;

    /*If the width will be expanded set the max length to very big */
    if(ext->long_mode == LV_LABEL_LONG_EXPAND || ext->long_mode == LV_LABEL_LONG_SCROLL) {
        max_w = LV_COORD_MAX;
    }

    /*Search the line of the index letter */;
    while (txt[line_start] != '\0') {
    	new_line_start += lv_txt_get_next_line(&txt[line_start], font, style->text.letter_space, max_w, flag);
    	if(pos->y <= y + letter_height) break; /*The line is found (stored in 'line_start')*/
    	y += letter_height + style->text.line_space;
        line_start = new_line_start;
    }

    /*Calculate the x coordinate*/
    lv_coord_t x = 0;
	if(ext->align == LV_LABEL_ALIGN_CENTER) {
		lv_coord_t line_w;
        line_w = lv_txt_get_width(&txt[line_start], new_line_start - line_start,
                               font, style->text.letter_space, flag);
		x += lv_obj_get_width(label) / 2 - line_w / 2;
    }

	lv_txt_cmd_state_t cmd_state = LV_TXT_CMD_STATE_WAIT;
	uint32_t i = line_start;
    uint32_t i_current = i;
	uint32_t letter;
	while(i < new_line_start - 1) {
	    letter = lv_txt_utf8_next(txt, &i);    /*Be careful 'i' already points to the next character*/
	    /*Handle the recolor command*/
	    if((flag & LV_TXT_FLAG_RECOLOR) != 0) {
            if(lv_txt_is_cmd(&cmd_state, txt[i]) != false) {
                continue; /*Skip the letter is it is part of a command*/
            }
	    }

	    x += lv_font_get_width(font, letter);
		if(pos->x < x) {
		    i = i_current;
		    break;
		}
		x += style->text.letter_space;
		i_current = i;
	}

	return lv_txt_utf8_get_char_id(txt, i);
}


/*=====================
 * Other functions
 *====================*/

/**
 * Insert a text to the label. The label text can not be static.
 * @param label pointer to a label object
 * @param pos character index to insert. Expressed in character index and not byte index (Different in UTF-8)
 *            0: before first char.
 *            LV_LABEL_POS_LAST: after last char.
 * @param txt pointer to the text to insert
 */
void lv_label_ins_text(lv_obj_t * label, uint32_t pos,  const char * txt)
{
    lv_label_ext_t * ext = lv_obj_get_ext_attr(label);

    /*Can not append to static text*/
    if(ext->static_txt != 0) return;

    lv_obj_invalidate(label);

    /*Allocate space for the new text*/
    uint32_t old_len = strlen(ext->text);
    uint32_t ins_len = strlen(txt);
    uint32_t new_len = ins_len + old_len;
    ext->text = lv_mem_realloc(ext->text, new_len + 1);

    if(pos == LV_LABEL_POS_LAST) {
#if LV_TXT_UTF8 == 0
        pos = old_len;
#else
        pos = lv_txt_get_length(ext->text);
#endif
    }

    lv_txt_ins(ext->text, pos, txt);

    lv_label_refr_text(label);
}

/**
 * Delete characters from a label. The label text can not be static.
 * @param label pointer to a label object
 * @param pos character index to insert. Expressed in character index and not byte index (Different in UTF-8)
 *            0: before first char.
 * @param cnt number of characters to cut
 */
void lv_label_cut_text(lv_obj_t * label, uint32_t pos,  uint32_t cnt)
{
    lv_label_ext_t * ext = lv_obj_get_ext_attr(label);

    /*Can not append to static text*/
    if(ext->static_txt != 0) return;

    lv_obj_invalidate(label);

    char * label_txt = lv_label_get_text(label);
    /*Delete the characters*/
    lv_txt_cut(label_txt, pos, cnt);

    /*Refresh the label*/
    lv_label_refr_text(label);
}

/**********************
 *   STATIC FUNCTIONS
 **********************/

/**
 * Handle the drawing related tasks of the labels
 * @param label pointer to a label object
 * @param mask the object will be drawn only in this area
 * @param mode LV_DESIGN_COVER_CHK: only check if the object fully covers the 'mask_p' area
 *                                  (return 'true' if yes)
 *             LV_DESIGN_DRAW: draw the object (always return 'true')
 *             LV_DESIGN_DRAW_POST: drawing after every children are drawn
 * @param return true/false, depends on 'mode'
 */
static bool lv_label_design(lv_obj_t * label, const lv_area_t * mask, lv_design_mode_t mode)
{
    /* A label never covers an area */
    if(mode == LV_DESIGN_COVER_CHK) return false;
    else if(mode == LV_DESIGN_DRAW_MAIN) {
        lv_area_t coords;
        lv_style_t * style = lv_obj_get_style(label);
        lv_obj_get_coords(label, &coords);

#if USE_LV_GROUP
        lv_group_t * g = lv_obj_get_group(label);
        if(lv_group_get_focused(g) == label) {
            lv_draw_rect(&coords, mask, style);
        }
#endif

        lv_label_ext_t * ext = lv_obj_get_ext_attr(label);

        if(ext->body_draw) {
            lv_area_t bg;
            lv_obj_get_coords(label, &bg);
            bg.x1 -= style->body.padding.hor;
            bg.x2 += style->body.padding.hor;
            bg.y1 -= style->body.padding.ver;
            bg.y2 += style->body.padding.ver;

            lv_draw_rect(&bg, mask, style);
        }

        /*TEST: draw a background for the label*/
//		lv_draw_rect(&label->coords, mask, &lv_style_plain_color);

		lv_txt_flag_t flag = LV_TXT_FLAG_NONE;
		if(ext->recolor != 0) flag |= LV_TXT_FLAG_RECOLOR;
        if(ext->expand != 0) flag |= LV_TXT_FLAG_EXPAND;
        if(ext->no_break != 0) flag |= LV_TXT_FLAG_NO_BREAK;
        if(ext->align == LV_LABEL_ALIGN_CENTER) flag |= LV_TXT_FLAG_CENTER;

		lv_draw_label(&coords, mask, style, ext->text, flag, &ext->offset);
    }
    return true;
}



/**
 * Signal function of the label
 * @param label pointer to a label object
 * @param sign a signal type from lv_signal_t enum
 * @param param pointer to a signal specific variable
 * @return LV_RES_OK: the object is not deleted in the function; LV_RES_INV: the object is deleted
 */
static lv_res_t lv_label_signal(lv_obj_t * label, lv_signal_t sign, void * param)
{
    lv_res_t res;

    /* Include the ancient signal function */
    res = ancestor_signal(label, sign, param);
    if(res != LV_RES_OK) return res;

    lv_label_ext_t * ext = lv_obj_get_ext_attr(label);
    if(sign ==  LV_SIGNAL_CLEANUP) {
        if(ext->static_txt == 0) {
            lv_mem_free(ext->text);
            ext->text = NULL;
        }
    }
    else if(sign == LV_SIGNAL_STYLE_CHG) {
            /*Revert dots for proper refresh*/
            lv_label_revert_dots(label);

            lv_label_refr_text(label);
    }
    else if (sign == LV_SIGNAL_CORD_CHG) {
        if(lv_area_get_width(&label->coords) != lv_area_get_width(param) ||
           lv_area_get_height(&label->coords) != lv_area_get_height(param))
        {
            lv_label_revert_dots(label);
            lv_label_refr_text(label);
        }
    }
    else if(sign == LV_SIGNAL_REFR_EXT_SIZE) {
        if(ext->body_draw) {
            lv_style_t * style = lv_label_get_style(label);
            label->ext_size = LV_MATH_MAX(label->ext_size, style->body.padding.hor);
            label->ext_size = LV_MATH_MAX(label->ext_size, style->body.padding.ver);
        }
    }
    else if(sign == LV_SIGNAL_GET_TYPE) {
        lv_obj_type_t * buf = param;
        uint8_t i;
        for(i = 0; i < LV_MAX_ANCESTOR_NUM - 1; i++) {  /*Find the last set data*/
            if(buf->type[i] == NULL) break;
        }
        buf->type[i] = "lv_label";
    }

    return res;
}

/**
 * Refresh the label with its text stored in its extended data
 * @param label pointer to a label object
 */
static void lv_label_refr_text(lv_obj_t * label)
{
    lv_label_ext_t * ext = lv_obj_get_ext_attr(label);

    if(ext->text == NULL) return;

    lv_coord_t max_w = lv_obj_get_width(label);
    lv_style_t * style = lv_obj_get_style(label);
    const lv_font_t * font = style->text.font;

    /*If the width will be expanded set the max length to very big */
    if(ext->long_mode == LV_LABEL_LONG_EXPAND ||
       ext->long_mode == LV_LABEL_LONG_SCROLL) {
        max_w = LV_COORD_MAX;
    }

    /*Calc. the height and longest line*/
    lv_point_t size;
    lv_txt_flag_t flag = LV_TXT_FLAG_NONE;
    if(ext->recolor != 0) flag |= LV_TXT_FLAG_RECOLOR;
    if(ext->expand != 0) flag |= LV_TXT_FLAG_EXPAND;
    if(ext->no_break != 0) flag |= LV_TXT_FLAG_NO_BREAK;
    lv_txt_get_size(&size, ext->text, font, style->text.letter_space, style->text.line_space, max_w, flag);

    /*Set the full size in expand mode*/
    if(ext->long_mode == LV_LABEL_LONG_EXPAND || ext->long_mode == LV_LABEL_LONG_SCROLL) {
        lv_obj_set_size(label, size.x, size.y);

        /*Start scrolling if the label is greater then its parent*/
        if(ext->long_mode == LV_LABEL_LONG_SCROLL) {
#if USE_LV_ANIMATION
            lv_obj_t * parent = lv_obj_get_parent(label);

            /*Delete the potential previous scroller animations*/
            lv_anim_del(label, (lv_anim_fp_t) lv_obj_set_x);
            lv_anim_del(label, (lv_anim_fp_t) lv_obj_set_y);

            lv_anim_t anim;
            anim.var = label;
            anim.repeat = 1;
            anim.playback = 1;
            anim.start = lv_font_get_width(font, ' ');
            anim.act_time = 0;
            anim.end_cb = NULL;
            anim.path = lv_anim_path_linear;
<<<<<<< HEAD
            anim.playback_pause = (((lv_font_get_width_scale(style->text.font, ' ') + style->text.letter_space) * 1000) /ext->anim_speed)
=======
            anim.playback_pause = (((lv_font_get_width(style->text.font, ' ') + style->text.letter_space) * 1000) /ext->anim_speed)
>>>>>>> 13351c00
                                     * ANIM_WAIT_CHAR_COUNT;
            anim.repeat_pause = anim.playback_pause;

            if(lv_obj_get_width(label) > lv_obj_get_width(parent)) {
                anim.end = lv_obj_get_width(parent) - lv_obj_get_width(label) - lv_font_get_width(font, ' ');
                anim.fp = (lv_anim_fp_t) lv_obj_set_x;
                anim.time = lv_anim_speed_to_time(ext->anim_speed, anim.start, anim.end);
                lv_anim_create(&anim);
            } else if(lv_obj_get_height(label) > lv_obj_get_height(parent)) {
                anim.end =  lv_obj_get_height(parent) - lv_obj_get_height(label) - lv_font_get_height(font);
                anim.fp = (lv_anim_fp_t)lv_obj_set_y;
                anim.time = lv_anim_speed_to_time(ext->anim_speed, anim.start, anim.end);
                lv_anim_create(&anim);
            }
#endif
        }
    }
    /*In roll mode keep the size but start offset animations*/
    else if(ext->long_mode == LV_LABEL_LONG_ROLL) {
#if USE_LV_ANIMATION
        lv_anim_t anim;
        anim.var = label;
        anim.repeat = 1;
        anim.playback = 1;
        anim.start = lv_font_get_width(font, ' ');
        anim.act_time = 0;
        anim.end_cb = NULL;
        anim.path = lv_anim_path_linear;
        anim.playback_pause =  (((lv_font_get_width(style->text.font, ' ') + style->text.letter_space) * 1000) / ext->anim_speed) * ANIM_WAIT_CHAR_COUNT;;
        anim.repeat_pause =  anim.playback_pause;

        bool hor_anim = false;
        if(size.x > lv_obj_get_width(label)) {
            anim.end = lv_obj_get_width(label) - size.x - lv_font_get_width(font, ' ');
            anim.fp = (lv_anim_fp_t) lv_label_set_offset_x;
            anim.time = lv_anim_speed_to_time(ext->anim_speed, anim.start, anim.end);
            lv_anim_create(&anim);
            hor_anim = true;
        } else {
            /*Delete the offset animation if not required*/
            lv_anim_del(label, (lv_anim_fp_t) lv_label_set_offset_x);
            ext->offset.x = 0;
        }

        if(size.y > lv_obj_get_height(label) && hor_anim == false) {
            anim.end =  lv_obj_get_height(label) - size.y - (lv_font_get_height(font));
            anim.fp = (lv_anim_fp_t)lv_label_set_offset_y;
            anim.time = lv_anim_speed_to_time(ext->anim_speed, anim.start, anim.end);
            lv_anim_create(&anim);
        } else {
            /*Delete the offset animation if not required*/
            lv_anim_del(label, (lv_anim_fp_t) lv_label_set_offset_y);
            ext->offset.y = 0;
        }
#endif
    }
    else if(ext->long_mode == LV_LABEL_LONG_DOT) {
       if(size.y <= lv_obj_get_height(label)) {                /*No dots are required, the text is short enough*/
           ext->dot_end = LV_LABEL_DOT_END_INV;
       } else if(lv_txt_get_length(ext->text) <= LV_LABEL_DOT_NUM) {     /*Don't turn to dots all the characters*/
           ext->dot_end = LV_LABEL_DOT_END_INV;
       } else {
           lv_point_t p;
           p.x = lv_obj_get_width(label) - (lv_font_get_width(style->text.font, '.') + style->text.letter_space) * LV_LABEL_DOT_NUM; /*Shrink with dots*/
           p.y = lv_obj_get_height(label);
           p.y -= p.y  % (lv_font_get_height(style->text.font) + style->text.line_space);   /*Round down to the last line*/
           p.y -= style->text.line_space;                                                      /*Trim the last line space*/
           uint32_t letter_id = lv_label_get_letter_on(label, &p);


#if LV_TXT_UTF8 == 0
           /*Save letters under the dots and replace them with dots*/
           uint8_t i;
           for(i = 0; i < LV_LABEL_DOT_NUM; i++)  {
               ext->dot_tmp[i] = ext->text[letter_id + i];
               ext->text[letter_id + i] = '.';
           }

           ext->dot_tmp[LV_LABEL_DOT_NUM] = ext->text[letter_id + LV_LABEL_DOT_NUM];
           ext->text[letter_id + LV_LABEL_DOT_NUM] = '\0';

           ext->dot_end = letter_id + LV_LABEL_DOT_NUM;
#else
           /*Save letters under the dots and replace them with dots*/
           uint32_t i;
           uint32_t byte_id = txt_utf8_get_byte_id(ext->text, letter_id);
           uint32_t byte_id_ori = byte_id;
           uint8_t len = 0;
           for(i = 0; i <= LV_LABEL_DOT_NUM; i++)  {
               len += lv_txt_utf8_size(ext->text[byte_id]);
               lv_txt_utf8_next(ext->text, &byte_id);
           }

           memcpy(ext->dot_tmp, &ext->text[byte_id_ori], len);
           ext->dot_tmp[len] = '\0';       /*Close with a zero*/

           for(i = 0; i < LV_LABEL_DOT_NUM; i++) {
               ext->text[byte_id_ori + i] = '.';
           }
           ext->text[byte_id_ori + LV_LABEL_DOT_NUM] = '\0';

           ext->dot_end = letter_id + LV_LABEL_DOT_NUM;
#endif

       }
   }
    /*In break mode only the height can change*/
    else if (ext->long_mode == LV_LABEL_LONG_BREAK) {
        lv_obj_set_height(label, size.y);
    }


    lv_obj_invalidate(label);
}

static void lv_label_revert_dots(lv_obj_t *label)
{
    lv_label_ext_t * ext = lv_obj_get_ext_attr(label);
    if(ext->long_mode != LV_LABEL_LONG_DOT) return;
    if(ext->dot_end == LV_LABEL_DOT_END_INV) return;
#if LV_TXT_UTF8 == 0
    uint32_t i;
    for(i = 0; i <= LV_LABEL_DOT_NUM; i++) {
        ext->text[ext->dot_end - i] = ext->dot_tmp[LV_LABEL_DOT_NUM - i];
    }
#else
    uint32_t letter_i = ext->dot_end - LV_LABEL_DOT_NUM;
    uint32_t byte_i = txt_utf8_get_byte_id(ext->text, letter_i);

    /*Restore the characters*/
    uint8_t i = 0;
    while(ext->dot_tmp[i] != '\0') {
        ext->text[byte_i + i] = ext->dot_tmp[i];
        i++;
    }
#endif

    ext->dot_end = LV_LABEL_DOT_END_INV;
}

#if USE_LV_ANIMATION
static void lv_label_set_offset_x(lv_obj_t * label, lv_coord_t x)
{
    lv_label_ext_t * ext = lv_obj_get_ext_attr(label);
    ext->offset.x = x;
    lv_obj_invalidate(label);
}

static void lv_label_set_offset_y(lv_obj_t * label, lv_coord_t y)
{
    lv_label_ext_t * ext = lv_obj_get_ext_attr(label);
    ext->offset.y = y;
    lv_obj_invalidate(label);
}
#endif
#endif<|MERGE_RESOLUTION|>--- conflicted
+++ resolved
@@ -775,12 +775,9 @@
             anim.act_time = 0;
             anim.end_cb = NULL;
             anim.path = lv_anim_path_linear;
-<<<<<<< HEAD
-            anim.playback_pause = (((lv_font_get_width_scale(style->text.font, ' ') + style->text.letter_space) * 1000) /ext->anim_speed)
-=======
-            anim.playback_pause = (((lv_font_get_width(style->text.font, ' ') + style->text.letter_space) * 1000) /ext->anim_speed)
->>>>>>> 13351c00
-                                     * ANIM_WAIT_CHAR_COUNT;
+
+            anim.playback_pause = (((lv_font_get_width(style->text.font, ' ') +
+                                    style->text.letter_space) * 1000) / ext->anim_speed) * ANIM_WAIT_CHAR_COUNT;
             anim.repeat_pause = anim.playback_pause;
 
             if(lv_obj_get_width(label) > lv_obj_get_width(parent)) {
