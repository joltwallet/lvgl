--- conflicted
+++ resolved
@@ -73,41 +73,19 @@
 
     /*Init the new message box message box*/
     if(copy == NULL) {
-<<<<<<< HEAD
-    	lv_rect_set_layout(new_mbox, LV_RECT_LAYOUT_COL_L);
-    	lv_rect_set_fit(new_mbox, true, true);
-=======
     	lv_cont_set_layout(new_mbox, LV_CONT_LAYOUT_COL_L);
     	lv_cont_set_fit(new_mbox, true, true);
->>>>>>> 813a8e54
 
     	ext->txt = lv_label_create(new_mbox, NULL);
     	lv_label_set_text(ext->txt, "Text of the message box");
 
-<<<<<<< HEAD
-    	lv_obj_set_style(new_mbox, lv_mboxs_get(LV_MBOXS_DEF, NULL));
-=======
     	lv_obj_set_style(new_mbox, lv_style_get(LV_STYLE_PRETTY, NULL));
->>>>>>> 813a8e54
     }
     /*Copy an existing message box*/
     else {
         lv_mbox_ext_t * copy_ext = lv_obj_get_ext(copy);
 
         ext->txt = lv_label_create(new_mbox, copy_ext->txt);
-<<<<<<< HEAD
-        lv_mbox_set_title(new_mbox, lv_mbox_get_title(copy));
-
-        /*Copy the buttons and the label on them*/
-        if(copy_ext->btnh != NULL) {
-            lv_obj_t * btn;
-            const char * btn_txt;
-            btn = lv_obj_get_child(copy_ext->btnh, NULL);
-            while(btn != NULL) {
-                btn_txt = lv_label_get_text(lv_obj_get_child(btn, NULL));
-                lv_mbox_add_btn(new_mbox, btn_txt, LV_EA(btn, lv_btn_ext_t)->rel_action);
-                btn = lv_obj_get_child(copy_ext->btnh, btn);
-=======
 
         /*Copy the buttons and the label on them*/
         if(copy_ext->btnh != NULL) {
@@ -118,7 +96,6 @@
                 btn_txt_copy = lv_label_get_text(lv_obj_get_child(btn_copy, NULL));
                 btn_ext_copy = lv_obj_get_ext(btn_copy);
                 lv_mbox_add_btn(new_mbox, btn_txt_copy, btn_ext_copy->rel_action);
->>>>>>> 813a8e54
             }
         }
         /*Refresh the style with new signal function*/
@@ -148,52 +125,6 @@
      * make the object specific signal handling */
     if(valid != false) {
     	lv_mbox_ext_t * ext = lv_obj_get_ext(mbox);
-<<<<<<< HEAD
-    	lv_mboxs_t * style = lv_obj_get_style(mbox);
-    	lv_obj_t * btn;
-
-    	switch(sign) {
-    		case LV_SIGNAL_CLEANUP:
-    			/*Nothing to cleanup. (No dynamically allocated memory in 'ext')*/
-    			break;
-    		case LV_SIGNAL_CORD_CHG:
-    			/*If the size is changed refresh the message box*/
-    			if(area_get_width(param) != lv_obj_get_width(mbox) ||
-    			   area_get_height(param) != lv_obj_get_height(mbox)) {
-    				lv_mbox_realign(mbox);
-    			}
-    			break;
-    		case LV_SIGNAL_LONG_PRESS:
-#if LV_MBOX_ANIM_TIME != 0
-                lv_mbox_start_auto_close(mbox, 0);
-#else
-                lv_obj_del(mbox);
-                valid = false;
-#endif
-                lv_dispi_wait_release(param);
-    		    break;
-    		case LV_SIGNAL_STYLE_CHG:
-    		    if(ext->title != NULL) lv_obj_set_style(ext->title, &style->title);
-    			lv_obj_set_style(ext->txt, &style->txt);
-    			if(ext->btnh != NULL) lv_obj_set_style(ext->btnh, &style->btnh);
-
-    			/*Refresh all the buttons*/
-    			if(ext->btnh != NULL) {
-                    btn = lv_obj_get_child(ext->btnh, NULL);
-                    while(btn != NULL) {
-                        /*Refresh the next button's style*/
-                        lv_obj_set_style(btn, &style->btn);
-
-                        /*Refresh the button label too*/
-                        lv_obj_set_style(lv_obj_get_child(btn, NULL), &style->btn_label);
-                        btn = lv_obj_get_child(ext->btnh, btn);
-                    }
-    			}
-    			break;
-    		default:
-    			break;
-    	}
-=======
 
     	if(sign == LV_SIGNAL_CORD_CHG) {
             /*If the size is changed refresh the message box*/
@@ -220,7 +151,6 @@
                 }
             }
         }
->>>>>>> 813a8e54
     }
     
     return valid;
@@ -251,23 +181,6 @@
 lv_obj_t * lv_mbox_add_btn(lv_obj_t * mbox, const char * btn_txt, lv_action_t rel_action)
 {
     lv_mbox_ext_t * ext = lv_obj_get_ext(mbox);
-<<<<<<< HEAD
-    lv_mboxs_t * style = lv_obj_get_style(mbox);
-
-    if(title[0] != '\0') {
-        if(ext->title == NULL) {
-            ext->title = lv_label_create(mbox, NULL);
-            lv_obj_set_style(ext->title, &style->title);
-            /*Set the other parents again. It will look like they were created later */
-            lv_obj_set_parent(ext->txt, mbox);
-            if(ext->btnh != NULL) lv_obj_set_parent(ext->btnh, mbox);
-        }
-        lv_label_set_text(ext->title, title);
-    } else if(ext->title != NULL) {
-        lv_obj_del(ext->title);
-        ext->title = NULL;
-    }
-=======
 
     /*Create a button if it is not existed yet*/
     if(ext->btnh == NULL) {
@@ -287,7 +200,6 @@
     lv_obj_t * label;
     label = lv_label_create(btn, NULL);
     lv_label_set_text(label, btn_txt);
->>>>>>> 813a8e54
 
     lv_mbox_realign(mbox);
 
@@ -322,38 +234,11 @@
  */
 void lv_mbox_set_styles_btn(lv_obj_t * mbox, lv_style_t * rel, lv_style_t * pr)
 {
-<<<<<<< HEAD
-	lv_mbox_ext_t * ext = lv_obj_get_ext(mbox);
-	lv_mboxs_t * style = lv_obj_get_style(mbox);
-
-	/*Create a button if it is not existed yet*/
-	if(ext->btnh == NULL) {
-        ext->btnh = lv_rect_create(mbox, NULL);
-        lv_obj_set_style(ext->btnh, &style->btnh);
-        lv_obj_set_click(ext->btnh, false);
-        lv_rect_set_fit(ext->btnh, false, true);
-        lv_rect_set_layout(ext->btnh, LV_RECT_LAYOUT_PRETTY);
-	}
-
-	lv_obj_t * btn;
-	btn = lv_btn_create(ext->btnh, NULL);
-	lv_btn_set_rel_action(btn, rel_action);
-	lv_obj_set_style(btn, &style->btn);
-	lv_rect_set_fit(btn, true, true);
-
-	lv_obj_t * label;
-	label = lv_label_create(btn, NULL);
-	lv_obj_set_style(label, &style->btn_label);
-	lv_label_set_text(label, btn_txt);
-
-    lv_mbox_realign(mbox);
-=======
     lv_mbox_ext_t * ext = lv_obj_get_ext(mbox);
 
     ext->style_btn_rel = rel;
     ext->style_btn_pr = pr;
     lv_obj_t * btn = lv_obj_get_child(ext->btnh, NULL);
->>>>>>> 813a8e54
 
     while(btn != NULL) {
         lv_btn_set_styles(btn, rel, pr, NULL, NULL, NULL);
@@ -407,21 +292,6 @@
  *====================*/
 
 /**
-<<<<<<< HEAD
- * get the title of the message box
- * @param mbox pointer to a message box object
- * @return pointer to the title of the message box
- */
-const char * lv_mbox_get_title(lv_obj_t * mbox)
-{
-	lv_mbox_ext_t * ext = lv_obj_get_ext(mbox);
-
-	return ext->title == NULL ? "" : lv_label_get_text(ext->title);
-}
-
-/**
-=======
->>>>>>> 813a8e54
  * Get the text of the message box
  * @param mbox pointer to a message box object
  * @return pointer to the text of the message box
@@ -513,10 +383,6 @@
 
     /*Set the button holder width to the width of the text and title*/
     if(ext->btnh != NULL) {
-<<<<<<< HEAD
-        cord_t title_w = ext->title == NULL ? 0 :lv_obj_get_width(ext->title);
-=======
->>>>>>> 813a8e54
         cord_t txt_w = lv_obj_get_width(ext->txt);
         cord_t btn_w = 0;
         lv_obj_t * btn;
