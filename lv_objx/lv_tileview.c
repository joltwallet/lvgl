--- conflicted
+++ resolved
@@ -482,13 +482,9 @@
                     drag_obj = lv_obj_get_parent(drag_obj);
                     if(drag_obj == NULL) break;
                 }
-<<<<<<< HEAD
-                indev->proc.drag_in_prog = 0;
+
+                indev->proc.types.pointer.drag_in_prog = 0;
                 if(drag_obj) drag_obj->signal_cb(drag_obj, LV_SIGNAL_DRAG_END, NULL);
-=======
-                indev->proc.types.pointer.drag_in_prog = 0;
-                if(drag_obj) drag_obj->signal_func(drag_obj, LV_SIGNAL_DRAG_END, NULL);
->>>>>>> e85e4a8e
             }
 
              drag_end_handler(tileview);
